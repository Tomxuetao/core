--- conflicted
+++ resolved
@@ -18,27 +18,10 @@
 
 // 定义响应式标志枚举
 export enum ReactiveFlags {
-<<<<<<< HEAD
-  SKIP = '__v_skip', // 跳过响应式处理
-  IS_REACTIVE = '__v_isReactive', // 标记是否为响应式对象
-  IS_READONLY = '__v_isReadonly', // 标记是否为只读对象
-  IS_SHALLOW = '__v_isShallow', // 标记是否为浅响应式对象
-  RAW = '__v_raw', // 原始数据
-}
-
-// 定义脏级别枚举
-export enum DirtyLevels {
-  NotDirty = 0, // 未脏
-  QueryingDirty = 1, // 正在查询脏状态
-  MaybeDirty_ComputedSideEffect = 2, // 可能脏，存在计算副作用
-  MaybeDirty = 3, // 可能脏
-  Dirty = 4, // 脏
-=======
   SKIP = '__v_skip',
   IS_REACTIVE = '__v_isReactive',
   IS_READONLY = '__v_isReadonly',
   IS_SHALLOW = '__v_isShallow',
   RAW = '__v_raw',
   IS_REF = '__v_isRef',
->>>>>>> 135ccc58
 }