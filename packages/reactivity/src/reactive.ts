import { def, hasOwn, isObject, toRawType } from '@vue/shared'
import {
  mutableHandlers,
  readonlyHandlers,
  shallowReactiveHandlers,
  shallowReadonlyHandlers,
} from './baseHandlers'
import {
  mutableCollectionHandlers,
  readonlyCollectionHandlers,
  shallowCollectionHandlers,
  shallowReadonlyCollectionHandlers,
} from './collectionHandlers'
import type { RawSymbol, Ref, UnwrapRefSimple } from './ref'
import { ReactiveFlags } from './constants'
import { warn } from './warning'

export interface Target {
  [ReactiveFlags.SKIP]?: boolean
  [ReactiveFlags.IS_REACTIVE]?: boolean
  [ReactiveFlags.IS_READONLY]?: boolean
  [ReactiveFlags.IS_SHALLOW]?: boolean
  [ReactiveFlags.RAW]?: any
}

export const reactiveMap: WeakMap<Target, any> = new WeakMap<Target, any>()
export const shallowReactiveMap: WeakMap<Target, any> = new WeakMap<
  Target,
  any
>()
export const readonlyMap: WeakMap<Target, any> = new WeakMap<Target, any>()
export const shallowReadonlyMap: WeakMap<Target, any> = new WeakMap<
  Target,
  any
>()

enum TargetType {
  INVALID = 0,
  COMMON = 1,
  COLLECTION = 2,
}

function targetTypeMap(rawType: string) {
  switch (rawType) {
    case 'Object':
    case 'Array':
      return TargetType.COMMON
    case 'Map':
    case 'Set':
    case 'WeakMap':
    case 'WeakSet':
      return TargetType.COLLECTION
    default:
      return TargetType.INVALID
  }
}

function getTargetType(value: Target) {
  return value[ReactiveFlags.SKIP] || !Object.isExtensible(value)
    ? TargetType.INVALID
    : targetTypeMap(toRawType(value))
}

// only unwrap nested ref
export type UnwrapNestedRefs<T> = T extends Ref ? T : UnwrapRefSimple<T>

declare const ReactiveMarkerSymbol: unique symbol

export interface ReactiveMarker {
  [ReactiveMarkerSymbol]?: void
}

export type Reactive<T> = UnwrapNestedRefs<T> &
  (T extends readonly any[] ? ReactiveMarker : {})

/**
 * Returns a reactive proxy of the object.
 *
 * The reactive conversion is "deep": it affects all nested properties. A
 * reactive object also deeply unwraps any properties that are refs while
 * maintaining reactivity.
 *
 * @example
 * ```js
 * const obj = reactive({ count: 0 })
 * ```
 *
 * @param target - The source object.
 * @see {@link https://vuejs.org/api/reactivity-core.html#reactive}
 */
export function reactive<T extends object>(target: T): Reactive<T>
export function reactive(target: object) {
  // if trying to observe a readonly proxy, return the readonly version.
  if (isReadonly(target)) {
    return target
  }
  return createReactiveObject(
    target,
    false,
    mutableHandlers,
    mutableCollectionHandlers,
    reactiveMap,
  )
}

export declare const ShallowReactiveMarker: unique symbol

export type ShallowReactive<T> = T & { [ShallowReactiveMarker]?: true }

/**
 * Shallow version of {@link reactive}.
 *
 * Unlike {@link reactive}, there is no deep conversion: only root-level
 * properties are reactive for a shallow reactive object. Property values are
 * stored and exposed as-is - this also means properties with ref values will
 * not be automatically unwrapped.
 *
 * @example
 * ```js
 * const state = shallowReactive({
 *   foo: 1,
 *   nested: {
 *     bar: 2
 *   }
 * })
 *
 * // mutating state's own properties is reactive
 * state.foo++
 *
 * // ...but does not convert nested objects
 * isReactive(state.nested) // false
 *
 * // NOT reactive
 * state.nested.bar++
 * ```
 *
 * @param target - The source object.
 * @see {@link https://vuejs.org/api/reactivity-advanced.html#shallowreactive}
 */
export function shallowReactive<T extends object>(
  target: T,
): ShallowReactive<T> {
  return createReactiveObject(
    target,
    false,
    shallowReactiveHandlers,
    shallowCollectionHandlers,
    shallowReactiveMap,
  )
}

type Primitive = string | number | boolean | bigint | symbol | undefined | null
export type Builtin = Primitive | Function | Date | Error | RegExp
export type DeepReadonly<T> = T extends Builtin
  ? T
  : T extends Map<infer K, infer V>
    ? ReadonlyMap<DeepReadonly<K>, DeepReadonly<V>>
    : T extends ReadonlyMap<infer K, infer V>
      ? ReadonlyMap<DeepReadonly<K>, DeepReadonly<V>>
      : T extends WeakMap<infer K, infer V>
        ? WeakMap<DeepReadonly<K>, DeepReadonly<V>>
        : T extends Set<infer U>
          ? ReadonlySet<DeepReadonly<U>>
          : T extends ReadonlySet<infer U>
            ? ReadonlySet<DeepReadonly<U>>
            : T extends WeakSet<infer U>
              ? WeakSet<DeepReadonly<U>>
              : T extends Promise<infer U>
                ? Promise<DeepReadonly<U>>
                : T extends Ref<infer U, unknown>
                  ? Readonly<Ref<DeepReadonly<U>>>
                  : T extends {}
                    ? { readonly [K in keyof T]: DeepReadonly<T[K]> }
                    : Readonly<T>

/**
 * Takes an object (reactive or plain) or a ref and returns a readonly proxy to
 * the original.
 *
 * A readonly proxy is deep: any nested property accessed will be readonly as
 * well. It also has the same ref-unwrapping behavior as {@link reactive},
 * except the unwrapped values will also be made readonly.
 *
 * @example
 * ```js
 * const original = reactive({ count: 0 })
 *
 * const copy = readonly(original)
 *
 * watchEffect(() => {
 *   // works for reactivity tracking
 *   console.log(copy.count)
 * })
 *
 * // mutating original will trigger watchers relying on the copy
 * original.count++
 *
 * // mutating the copy will fail and result in a warning
 * copy.count++ // warning!
 * ```
 *
 * @param target - The source object.
 * @see {@link https://vuejs.org/api/reactivity-core.html#readonly}
 */
export function readonly<T extends object>(
  target: T,
): DeepReadonly<UnwrapNestedRefs<T>> {
  return createReactiveObject(
    target,
    true,
    readonlyHandlers,
    readonlyCollectionHandlers,
    readonlyMap,
  )
}

/**
 * Shallow version of {@link readonly}.
 *
 * Unlike {@link readonly}, there is no deep conversion: only root-level
 * properties are made readonly. Property values are stored and exposed as-is -
 * this also means properties with ref values will not be automatically
 * unwrapped.
 *
 * @example
 * ```js
 * const state = shallowReadonly({
 *   foo: 1,
 *   nested: {
 *     bar: 2
 *   }
 * })
 *
 * // mutating state's own properties will fail
 * state.foo++
 *
 * // ...but works on nested objects
 * isReadonly(state.nested) // false
 *
 * // works
 * state.nested.bar++
 * ```
 *
 * @param target - The source object.
 * @see {@link https://vuejs.org/api/reactivity-advanced.html#shallowreadonly}
 */
export function shallowReadonly<T extends object>(target: T): Readonly<T> {
  return createReactiveObject(
    target,
    true,
    shallowReadonlyHandlers,
    shallowReadonlyCollectionHandlers,
    shallowReadonlyMap,
  )
}

/**
 * 创建一个响应式对象，可以选择将其标记为只读。
 * @param target 要被观察的目标对象。
 * @param isReadonly 指示目标对象是否应该被标记为只读。
 * @param baseHandlers 基础代理处理器，用于处理普通对象的拦截操作。
 * @param collectionHandlers 集合代理处理器，用于处理数组或Map等集合的拦截操作。
 * @param proxyMap 用于存储目标对象与其对应代理对象的映射关系的弱映射。
 * @returns 返回目标对象的代理实例。
 */
function createReactiveObject(
  target: Target,
  isReadonly: boolean,
  baseHandlers: ProxyHandler<any>,
  collectionHandlers: ProxyHandler<any>,
  proxyMap: WeakMap<Target, any>,
) {
  // 非对象在开发环境提示警告，返回原值
  if (!isObject(target)) {
    if (__DEV__) {
      warn(
        `value cannot be made ${isReadonly ? 'readonly' : 'reactive'}: ${String(
          target,
        )}`,
      )
    }
    return target
  }
  // 如果目标已经是代理，且不是在将只读对象转换为更深层次的只读对象，则直接返回
  // target is already a Proxy, return it.
  // exception: calling readonly() on a reactive object
  if (
    target[ReactiveFlags.RAW] &&
    !(isReadonly && target[ReactiveFlags.IS_REACTIVE])
  ) {
    return target
  }
<<<<<<< HEAD
  // 检查目标对象是否有对应的代理存在，如果有，则直接返回该代理
  // target already has corresponding Proxy
  const existingProxy = proxyMap.get(target)
  if (existingProxy) {
    return existingProxy
  }
  // 确定目标对象是否可以被观察
=======
>>>>>>> 524627b0
  // only specific value types can be observed.
  const targetType = getTargetType(target)
  if (targetType === TargetType.INVALID) {
    return target
  }
<<<<<<< HEAD
  // 创建代理对象
=======
  // target already has corresponding Proxy
  const existingProxy = proxyMap.get(target)
  if (existingProxy) {
    return existingProxy
  }
>>>>>>> 524627b0
  const proxy = new Proxy(
    target,
    targetType === TargetType.COLLECTION ? collectionHandlers : baseHandlers,
  )
  proxyMap.set(target, proxy)
  return proxy
}

/**
 * Checks if an object is a proxy created by {@link reactive} or
 * {@link shallowReactive} (or {@link ref} in some cases).
 *
 * @example
 * ```js
 * isReactive(reactive({}))            // => true
 * isReactive(readonly(reactive({})))  // => true
 * isReactive(ref({}).value)           // => true
 * isReactive(readonly(ref({})).value) // => true
 * isReactive(ref(true))               // => false
 * isReactive(shallowRef({}).value)    // => false
 * isReactive(shallowReactive({}))     // => true
 * ```
 *
 * @param value - The value to check.
 * @see {@link https://vuejs.org/api/reactivity-utilities.html#isreactive}
 */
export function isReactive(value: unknown): boolean {
  if (isReadonly(value)) {
    return isReactive((value as Target)[ReactiveFlags.RAW])
  }
  return !!(value && (value as Target)[ReactiveFlags.IS_REACTIVE])
}

/**
 * Checks whether the passed value is a readonly object. The properties of a
 * readonly object can change, but they can't be assigned directly via the
 * passed object.
 *
 * The proxies created by {@link readonly} and {@link shallowReadonly} are
 * both considered readonly, as is a computed ref without a set function.
 *
 * @param value - The value to check.
 * @see {@link https://vuejs.org/api/reactivity-utilities.html#isreadonly}
 */
export function isReadonly(value: unknown): boolean {
  return !!(value && (value as Target)[ReactiveFlags.IS_READONLY])
}

export function isShallow(value: unknown): boolean {
  return !!(value && (value as Target)[ReactiveFlags.IS_SHALLOW])
}

/**
 * Checks if an object is a proxy created by {@link reactive},
 * {@link readonly}, {@link shallowReactive} or {@link shallowReadonly}.
 *
 * @param value - The value to check.
 * @see {@link https://vuejs.org/api/reactivity-utilities.html#isproxy}
 */
export function isProxy(value: any): boolean {
  return value ? !!value[ReactiveFlags.RAW] : false
}

/**
 * Returns the raw, original object of a Vue-created proxy.
 *
 * `toRaw()` can return the original object from proxies created by
 * {@link reactive}, {@link readonly}, {@link shallowReactive} or
 * {@link shallowReadonly}.
 *
 * This is an escape hatch that can be used to temporarily read without
 * incurring proxy access / tracking overhead or write without triggering
 * changes. It is **not** recommended to hold a persistent reference to the
 * original object. Use with caution.
 *
 * @example
 * ```js
 * const foo = {}
 * const reactiveFoo = reactive(foo)
 *
 * console.log(toRaw(reactiveFoo) === foo) // true
 * ```
 *
 * @param observed - The object for which the "raw" value is requested.
 * @see {@link https://vuejs.org/api/reactivity-advanced.html#toraw}
 */
export function toRaw<T>(observed: T): T {
  const raw = observed && (observed as Target)[ReactiveFlags.RAW]
  return raw ? toRaw(raw) : observed
}

export type Raw<T> = T & { [RawSymbol]?: true }

/**
 * Marks an object so that it will never be converted to a proxy. Returns the
 * object itself.
 *
 * @example
 * ```js
 * const foo = markRaw({})
 * console.log(isReactive(reactive(foo))) // false
 *
 * // also works when nested inside other reactive objects
 * const bar = reactive({ foo })
 * console.log(isReactive(bar.foo)) // false
 * ```
 *
 * **Warning:** `markRaw()` together with the shallow APIs such as
 * {@link shallowReactive} allow you to selectively opt-out of the default
 * deep reactive/readonly conversion and embed raw, non-proxied objects in your
 * state graph.
 *
 * @param value - The object to be marked as "raw".
 * @see {@link https://vuejs.org/api/reactivity-advanced.html#markraw}
 */
export function markRaw<T extends object>(value: T): Raw<T> {
  if (!hasOwn(value, ReactiveFlags.SKIP) && Object.isExtensible(value)) {
    def(value, ReactiveFlags.SKIP, true)
  }
  return value
}

/**
 * Returns a reactive proxy of the given value (if possible).
 *
 * If the given value is not an object, the original value itself is returned.
 *
 * @param value - The value for which a reactive proxy shall be created.
 */
export const toReactive = <T extends unknown>(value: T): T =>
  isObject(value) ? reactive(value) : value

/**
 * Returns a readonly proxy of the given value (if possible).
 *
 * If the given value is not an object, the original value itself is returned.
 *
 * @param value - The value for which a readonly proxy shall be created.
 */
export const toReadonly = <T extends unknown>(value: T): DeepReadonly<T> =>
  isObject(value) ? readonly(value) : (value as DeepReadonly<T>)<|MERGE_RESOLUTION|>--- conflicted
+++ resolved
@@ -290,30 +290,18 @@
   ) {
     return target
   }
-<<<<<<< HEAD
+  // only specific value types can be observed.
+  const targetType = getTargetType(target)
+  if (targetType === TargetType.INVALID) {
+    return target
+  }
   // 检查目标对象是否有对应的代理存在，如果有，则直接返回该代理
   // target already has corresponding Proxy
   const existingProxy = proxyMap.get(target)
   if (existingProxy) {
     return existingProxy
   }
-  // 确定目标对象是否可以被观察
-=======
->>>>>>> 524627b0
-  // only specific value types can be observed.
-  const targetType = getTargetType(target)
-  if (targetType === TargetType.INVALID) {
-    return target
-  }
-<<<<<<< HEAD
   // 创建代理对象
-=======
-  // target already has corresponding Proxy
-  const existingProxy = proxyMap.get(target)
-  if (existingProxy) {
-    return existingProxy
-  }
->>>>>>> 524627b0
   const proxy = new Proxy(
     target,
     targetType === TargetType.COLLECTION ? collectionHandlers : baseHandlers,
