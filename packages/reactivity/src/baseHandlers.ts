--- conflicted
+++ resolved
@@ -38,59 +38,6 @@
     .filter(isSymbol),
 )
 
-<<<<<<< HEAD
-/**
- * 创建并返回一个包含数组操作Instrumentations的对象。
- * 这些Instrumentations用于对可能包含响应式值的数组方法进行拦截和处理，
- * 以实现对这些方法的追踪和优化。
- *
- * @returns {Record<string, Function>} 一个包含各种数组方法拦截器的对象。
- */
-const arrayInstrumentations = /*#__PURE__*/ createArrayInstrumentations()
-
-function createArrayInstrumentations() {
-  const instrumentations: Record<string, Function> = {}
-  // instrument identity-sensitive Array methods to account for possible reactive
-  // values
-  // 为身份敏感的数组方法（如includes、indexOf、lastIndexOf）添加拦截器，以处理可能的响应式值。
-  ;(['includes', 'indexOf', 'lastIndexOf'] as const).forEach(key => {
-    instrumentations[key] = function (this: unknown[], ...args: unknown[]) {
-      const arr = toRaw(this) as any
-      for (let i = 0, l = this.length; i < l; i++) {
-        track(arr, TrackOpTypes.GET, i + '')
-      }
-      // 首先使用原始参数运行方法（可能包含响应式值）。
-      // we run the method using the original args first (which may be reactive)
-      const res = arr[key](...args)
-      // 如果没有找到匹配项或方法返回false，使用原始值再次运行方法。
-      if (res === -1 || res === false) {
-        // if that didn't work, run it again using raw values.
-        return arr[key](...args.map(toRaw))
-      } else {
-        return res
-      }
-    }
-  })
-  // 为改变数组长度的突变方法（如push、pop、shift、unshift、splice）添加拦截器，以避免长度被追踪而导致的潜在无限循环问题。
-  // instrument length-altering mutation methods to avoid length being tracked
-  // which leads to infinite loops in some cases (#2137)
-  ;(['push', 'pop', 'shift', 'unshift', 'splice'] as const).forEach(key => {
-    instrumentations[key] = function (this: unknown[], ...args: unknown[]) {
-      pauseTracking()
-      pauseScheduling()
-      // 暂停追踪和调度，然后使用原始值应用突变方法。
-      const res = (toRaw(this) as any)[key].apply(this, args)
-      resetScheduling()
-      resetTracking()
-      // 恢复追踪和调度，然后返回结果。
-      return res
-    }
-  })
-  return instrumentations
-}
-
-=======
->>>>>>> 135ccc58
 function hasOwnProperty(this: object, key: unknown) {
   // #10455 hasOwnProperty may be called with non-string values
   if (!isSymbol(key)) key = String(key)
@@ -112,7 +59,6 @@
     protected readonly _isShallow = false,
   ) {}
 
-<<<<<<< HEAD
   /**
    * 处理对象的获取操作。
    *
@@ -121,10 +67,7 @@
    * @param receiver 接收者对象，在处理属性访问时用到。
    * @returns 返回获取的属性值，具体返回值取决于处理逻辑。
    */
-  get(target: Target, key: string | symbol, receiver: object) {
-=======
   get(target: Target, key: string | symbol, receiver: object): any {
->>>>>>> 135ccc58
     const isReadonly = this._isReadonly,
       isShallow = this._isShallow
     // 特殊标志位处理，判断是否为只读、浅响应式等。
@@ -148,10 +91,7 @@
           ).get(target) ||
         // receiver is not the reactive proxy, but has the same prototype
         // this means the receiver is a user proxy of the reactive proxy
-<<<<<<< HEAD
         // 接收者不是响应式代理，但具有相同的原型，意味着接收者是响应式代理的用户代理。
-=======
->>>>>>> 135ccc58
         Object.getPrototypeOf(target) === Object.getPrototypeOf(receiver)
       ) {
         return target
@@ -164,15 +104,10 @@
 
     // 非只读模式下的特定处理。
     if (!isReadonly) {
-<<<<<<< HEAD
+      let fn: Function | undefined
       // 数组且具有特殊Instrumentations的属性访问处理。
-      if (targetIsArray && hasOwn(arrayInstrumentations, key)) {
-        return Reflect.get(arrayInstrumentations, key, receiver)
-=======
-      let fn: Function | undefined
       if (targetIsArray && (fn = arrayInstrumentations[key])) {
         return fn
->>>>>>> 135ccc58
       }
       // 'hasOwnProperty的特殊处理。
       if (key === 'hasOwnProperty') {
@@ -180,10 +115,6 @@
       }
     }
 
-<<<<<<< HEAD
-    // 普通属性访问处理。
-    const res = Reflect.get(target, key, receiver)
-=======
     const res = Reflect.get(
       target,
       key,
@@ -192,7 +123,6 @@
       // its class methods
       isRef(target) ? target : receiver,
     )
->>>>>>> 135ccc58
 
     // 对于Symbol类型键或非追踪键的特殊处理，直接返回结果。
     if (isSymbol(key) ? builtInSymbols.has(key) : isNonTrackableKeys(key)) {
@@ -253,12 +183,8 @@
     value: unknown,
     receiver: object,
   ): boolean {
-<<<<<<< HEAD
     // 判断是否为浅响应式，进行相应处理
-    let oldValue = (target as any)[key]
-=======
     let oldValue = target[key]
->>>>>>> 135ccc58
     if (!this._isShallow) {
       // 对旧值和新值进行判断和转换，确保操作的正确性
       const isOldValueReadonly = isReadonly(oldValue)
@@ -301,21 +227,17 @@
     return result
   }
 
-<<<<<<< HEAD
   /**
    * 删除对象属性。
    * @param target 目标对象
    * @param key 属性名或符号
    * @returns 操作是否成功的布尔值
    */
-  deleteProperty(target: object, key: string | symbol): boolean {
-    // 判断是否曾存在该属性，存在则触发相应响应式操作
-=======
   deleteProperty(
     target: Record<string | symbol, unknown>,
     key: string | symbol,
   ): boolean {
->>>>>>> 135ccc58
+    // 判断是否曾存在该属性，存在则触发相应响应式操作
     const hadKey = hasOwn(target, key)
     const oldValue = target[key]
     const result = Reflect.deleteProperty(target, key)
@@ -325,36 +247,28 @@
     return result
   }
 
-<<<<<<< HEAD
   /**
    * 检查对象是否包含属性。
    * @param target 目标对象
    * @param key 属性名或符号
    * @returns 对象是否包含该属性的布尔值
    */
-  has(target: object, key: string | symbol): boolean {
+  has(target: Record<string | symbol, unknown>, key: string | symbol): boolean {
     // 进行存在性追踪
-=======
-  has(target: Record<string | symbol, unknown>, key: string | symbol): boolean {
->>>>>>> 135ccc58
     const result = Reflect.has(target, key)
     if (!isSymbol(key) || !builtInSymbols.has(key)) {
       track(target, TrackOpTypes.HAS, key)
     }
     return result
   }
-<<<<<<< HEAD
+
   /**
    * 获取对象自身的所有键。
    * @param target 目标对象
    * @returns 对象自身的所有键的数组
    */
-  ownKeys(target: object): (string | symbol)[] {
+  ownKeys(target: Record<string | symbol, unknown>): (string | symbol)[] {
     // 在迭代时进行追踪
-=======
-
-  ownKeys(target: Record<string | symbol, unknown>): (string | symbol)[] {
->>>>>>> 135ccc58
     track(
       target,
       TrackOpTypes.ITERATE,
