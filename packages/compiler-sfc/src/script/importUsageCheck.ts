--- conflicted
+++ resolved
@@ -55,20 +55,11 @@
             if (prop.arg && !(prop.arg as SimpleExpressionNode).isStatic) {
               extractIdentifiers(ids, prop.arg)
             }
-<<<<<<< HEAD
-            if (
-              prop.type === NodeTypes.ATTRIBUTE &&
-              prop.name === 'ref' &&
-              prop.value?.content
-            ) {
-              code += `,${prop.value.content}`
-=======
 
             if (prop.name === 'for') {
               extractIdentifiers(ids, prop.forParseResult!.source)
             } else if (prop.exp) {
               extractIdentifiers(ids, prop.exp)
->>>>>>> 8c77ecf4
             }
           }
           if (
