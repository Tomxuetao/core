import { type VNode, type VNodeChild, isVNode } from './vnode'
import {
  EffectScope,
  type ReactiveEffect,
  TrackOpTypes,
  isRef,
  markRaw,
  pauseTracking,
  proxyRefs,
  resetTracking,
  shallowReadonly,
  track,
} from '@vue/reactivity'
import {
  type ComponentPublicInstance,
  type ComponentPublicInstanceConstructor,
  PublicInstanceProxyHandlers,
  RuntimeCompiledPublicInstanceProxyHandlers,
  createDevRenderContext,
  exposePropsOnRenderContext,
  exposeSetupStateOnRenderContext,
  publicPropertiesMap,
} from './componentPublicInstance'
import {
  type ComponentPropsOptions,
  type NormalizedPropsOptions,
  initProps,
  normalizePropsOptions,
} from './componentProps'
import {
  type InternalSlots,
  type Slots,
  type SlotsType,
  type UnwrapSlotsType,
  initSlots,
} from './componentSlots'
import { warn } from './warning'
import { ErrorCodes, callWithErrorHandling, handleError } from './errorHandling'
import {
  type AppConfig,
  type AppContext,
  createAppContext,
} from './apiCreateApp'
import { type Directive, validateDirectiveName } from './directives'
import {
  type ComponentOptions,
  type ComputedOptions,
  type MergedComponentOptions,
  type MethodOptions,
  applyOptions,
  resolveMergedOptions,
} from './componentOptions'
import {
  type EmitFn,
  type EmitsOptions,
  type EmitsToProps,
  type ObjectEmitsOptions,
  type ShortEmitsToObject,
  emit,
  normalizeEmitsOptions,
} from './componentEmits'
import {
  EMPTY_OBJ,
  type IfAny,
  NOOP,
  ShapeFlags,
  extend,
  getGlobalThis,
  isArray,
  isFunction,
  isObject,
  isPromise,
  makeMap,
} from '@vue/shared'
import type { SuspenseBoundary } from './components/Suspense'
import type { CompilerOptions } from '@vue/compiler-core'
import { markAttrsAccessed } from './componentRenderUtils'
import { currentRenderingInstance } from './componentRenderContext'
import { endMeasure, startMeasure } from './profiling'
import { convertLegacyRenderFn } from './compat/renderFn'
import {
  type CompatConfig,
  globalCompatConfig,
  validateCompatConfig,
} from './compat/compatConfig'
import type { SchedulerJob } from './scheduler'
import type { LifecycleHooks } from './enums'

export type Data = Record<string, unknown>

/**
 * Public utility type for extracting the instance type of a component.
 * Works with all valid component definition types. This is intended to replace
 * the usage of `InstanceType<typeof Comp>` which only works for
 * constructor-based component definition types.
 *
<<<<<<< HEAD
 * Example:
=======
 * @example
>>>>>>> b1f90acf
 * ```ts
 * const MyComp = { ... }
 * declare const instance: ComponentInstance<typeof MyComp>
 * ```
 */
export type ComponentInstance<T> = T extends { new (): ComponentPublicInstance }
  ? InstanceType<T>
  : T extends FunctionalComponent<infer Props, infer Emits>
    ? ComponentPublicInstance<Props, {}, {}, {}, {}, ShortEmitsToObject<Emits>>
    : T extends Component<
          infer Props,
          infer RawBindings,
          infer D,
          infer C,
          infer M
        >
      ? // NOTE we override Props/RawBindings/D to make sure is not `unknown`
        ComponentPublicInstance<
          unknown extends Props ? {} : Props,
          unknown extends RawBindings ? {} : RawBindings,
          unknown extends D ? {} : D,
          C,
          M
        >
      : never // not a vue Component

/**
 * For extending allowed non-declared props on components in TSX
 */
export interface ComponentCustomProps {}

/**
 * Default allowed non-declared props on component in TSX
 */
export interface AllowedComponentProps {
  class?: unknown
  style?: unknown
}

// Note: can't mark this whole interface internal because some public interfaces
// extend it.
export interface ComponentInternalOptions {
  /**
   * @internal
   */
  __scopeId?: string
  /**
   * @internal
   */
  __cssModules?: Data
  /**
   * @internal
   */
  __hmrId?: string
  /**
   * Compat build only, for bailing out of certain compatibility behavior
   */
  __isBuiltIn?: boolean
  /**
   * This one should be exposed so that devtools can make use of it
   */
  __file?: string
  /**
   * name inferred from filename
   */
  __name?: string
}

export interface FunctionalComponent<
  P = {},
  E extends EmitsOptions | Record<string, any[]> = {},
  S extends Record<string, any> = any,
  EE extends EmitsOptions = ShortEmitsToObject<E>,
> extends ComponentInternalOptions {
  // use of any here is intentional so it can be a valid JSX Element constructor
  (
    props: P & EmitsToProps<EE>,
    ctx: Omit<SetupContext<EE, IfAny<S, {}, SlotsType<S>>>, 'expose'>,
  ): any
  props?: ComponentPropsOptions<P>
  emits?: EE | (keyof EE)[]
  slots?: IfAny<S, Slots, SlotsType<S>>
  inheritAttrs?: boolean
  displayName?: string
  compatConfig?: CompatConfig
}

export interface ClassComponent {
  new (...args: any[]): ComponentPublicInstance<any, any, any, any, any>
  __vccOpts: ComponentOptions
}

/**
 * Concrete component type matches its actual value: it's either an options
 * object, or a function. Use this where the code expects to work with actual
 * values, e.g. checking if its a function or not. This is mostly for internal
 * implementation code.
 */
export type ConcreteComponent<
  Props = {},
  RawBindings = any,
  D = any,
  C extends ComputedOptions = ComputedOptions,
  M extends MethodOptions = MethodOptions,
  E extends EmitsOptions | Record<string, any[]> = {},
  S extends Record<string, any> = any,
> =
  | ComponentOptions<Props, RawBindings, D, C, M>
  | FunctionalComponent<Props, E, S>

/**
 * A type used in public APIs where a component type is expected.
 * The constructor type is an artificial type returned by defineComponent().
 */
export type Component<
  Props = any,
  RawBindings = any,
  D = any,
  C extends ComputedOptions = ComputedOptions,
  M extends MethodOptions = MethodOptions,
  E extends EmitsOptions | Record<string, any[]> = {},
  S extends Record<string, any> = any,
> =
  | ConcreteComponent<Props, RawBindings, D, C, M, E, S>
  | ComponentPublicInstanceConstructor<Props>

export type { ComponentOptions }

export type LifecycleHook<TFn = Function> = (TFn & SchedulerJob)[] | null

// use `E extends any` to force evaluating type to fix #2362
export type SetupContext<
  E = EmitsOptions,
  S extends SlotsType = {},
> = E extends any
  ? {
      attrs: Data
      slots: UnwrapSlotsType<S>
      emit: EmitFn<E>
      expose: <Exposed extends Record<string, any> = Record<string, any>>(
        exposed?: Exposed,
      ) => void
    }
  : never

/**
 * @internal
 */
export type InternalRenderFunction = {
  (
    ctx: ComponentPublicInstance,
    cache: ComponentInternalInstance['renderCache'],
    // for compiler-optimized bindings
    $props: ComponentInternalInstance['props'],
    $setup: ComponentInternalInstance['setupState'],
    $data: ComponentInternalInstance['data'],
    $options: ComponentInternalInstance['ctx'],
  ): VNodeChild
  _rc?: boolean // isRuntimeCompiled

  // __COMPAT__ only
  _compatChecked?: boolean // v3 and already checked for v2 compat
  _compatWrapped?: boolean // is wrapped for v2 compat
}

/**
 * We expose a subset of properties on the internal instance as they are
 * useful for advanced external libraries and tools.
 */
export interface ComponentInternalInstance {
  uid: number
  type: ConcreteComponent
  parent: ComponentInternalInstance | null
  root: ComponentInternalInstance
  appContext: AppContext
  /**
   * Vnode representing this component in its parent's vdom tree
   */
  vnode: VNode
  /**
   * The pending new vnode from parent updates
   * @internal
   */
  next: VNode | null
  /**
   * Root vnode of this component's own vdom tree
   */
  subTree: VNode
  /**
   * Render effect instance
   */
  effect: ReactiveEffect
  /**
   * Bound effect runner to be passed to schedulers
   */
  update: SchedulerJob
  /**
   * The render function that returns vdom tree.
   * @internal
   */
  render: InternalRenderFunction | null
  /**
   * SSR render function
   * @internal
   */
  ssrRender?: Function | null
  /**
   * Object containing values this component provides for its descendants
   * @internal
   */
  provides: Data
  /**
   * Tracking reactive effects (e.g. watchers) associated with this component
   * so that they can be automatically stopped on component unmount
   * @internal
   */
  scope: EffectScope
  /**
   * cache for proxy access type to avoid hasOwnProperty calls
   * @internal
   */
  accessCache: Data | null
  /**
   * cache for render function values that rely on _ctx but won't need updates
   * after initialized (e.g. inline handlers)
   * @internal
   */
  renderCache: (Function | VNode | undefined)[]

  /**
   * Resolved component registry, only for components with mixins or extends
   * @internal
   */
  components: Record<string, ConcreteComponent> | null
  /**
   * Resolved directive registry, only for components with mixins or extends
   * @internal
   */
  directives: Record<string, Directive> | null
  /**
   * Resolved filters registry, v2 compat only
   * @internal
   */
  filters?: Record<string, Function>
  /**
   * resolved props options
   * @internal
   */
  propsOptions: NormalizedPropsOptions
  /**
   * resolved emits options
   * @internal
   */
  emitsOptions: ObjectEmitsOptions | null
  /**
   * resolved inheritAttrs options
   * @internal
   */
  inheritAttrs?: boolean
  /**
   * is custom element?
   * @internal
   */
  isCE?: boolean
  /**
   * custom element specific HMR method
   * @internal
   */
  ceReload?: (newStyles?: string[]) => void

  // the rest are only for stateful components ---------------------------------

  // main proxy that serves as the public instance (`this`)
  proxy: ComponentPublicInstance | null

  // exposed properties via expose()
  exposed: Record<string, any> | null
  exposeProxy: Record<string, any> | null

  /**
   * alternative proxy used only for runtime-compiled render functions using
   * `with` block
   * @internal
   */
  withProxy: ComponentPublicInstance | null
  /**
   * This is the target for the public instance proxy. It also holds properties
   * injected by user options (computed, methods etc.) and user-attached
   * custom properties (via `this.x = ...`)
   * @internal
   */
  ctx: Data

  // state
  data: Data
  props: Data
  attrs: Data
  slots: InternalSlots
  refs: Data
  emit: EmitFn

  attrsProxy: Data | null
  slotsProxy: Slots | null

  /**
   * used for keeping track of .once event handlers on components
   * @internal
   */
  emitted: Record<string, boolean> | null
  /**
   * used for caching the value returned from props default factory functions to
   * avoid unnecessary watcher trigger
   * @internal
   */
  propsDefaults: Data
  /**
   * setup related
   * @internal
   */
  setupState: Data
  /**
   * devtools access to additional info
   * @internal
   */
  devtoolsRawSetupState?: any
  /**
   * @internal
   */
  setupContext: SetupContext | null

  /**
   * suspense related
   * @internal
   */
  suspense: SuspenseBoundary | null
  /**
   * suspense pending batch id
   * @internal
   */
  suspenseId: number
  /**
   * @internal
   */
  asyncDep: Promise<any> | null
  /**
   * @internal
   */
  asyncResolved: boolean

  // lifecycle
  isMounted: boolean
  isUnmounted: boolean
  isDeactivated: boolean
  /**
   * @internal
   */
  [LifecycleHooks.BEFORE_CREATE]: LifecycleHook
  /**
   * @internal
   */
  [LifecycleHooks.CREATED]: LifecycleHook
  /**
   * @internal
   */
  [LifecycleHooks.BEFORE_MOUNT]: LifecycleHook
  /**
   * @internal
   */
  [LifecycleHooks.MOUNTED]: LifecycleHook
  /**
   * @internal
   */
  [LifecycleHooks.BEFORE_UPDATE]: LifecycleHook
  /**
   * @internal
   */
  [LifecycleHooks.UPDATED]: LifecycleHook
  /**
   * @internal
   */
  [LifecycleHooks.BEFORE_UNMOUNT]: LifecycleHook
  /**
   * @internal
   */
  [LifecycleHooks.UNMOUNTED]: LifecycleHook
  /**
   * @internal
   */
  [LifecycleHooks.RENDER_TRACKED]: LifecycleHook
  /**
   * @internal
   */
  [LifecycleHooks.RENDER_TRIGGERED]: LifecycleHook
  /**
   * @internal
   */
  [LifecycleHooks.ACTIVATED]: LifecycleHook
  /**
   * @internal
   */
  [LifecycleHooks.DEACTIVATED]: LifecycleHook
  /**
   * @internal
   */
  [LifecycleHooks.ERROR_CAPTURED]: LifecycleHook
  /**
   * @internal
   */
  [LifecycleHooks.SERVER_PREFETCH]: LifecycleHook<() => Promise<unknown>>

  /**
   * For caching bound $forceUpdate on public proxy access
   * @internal
   */
  f?: () => void
  /**
   * For caching bound $nextTick on public proxy access
   * @internal
   */
  n?: () => Promise<void>
  /**
   * `updateTeleportCssVars`
   * For updating css vars on contained teleports
   * @internal
   */
  ut?: (vars?: Record<string, string>) => void

  /**
   * dev only. For style v-bind hydration mismatch checks
   * @internal
   */
  getCssVars?: () => Record<string, string>

  /**
   * v2 compat only, for caching mutated $options
   * @internal
   */
  resolvedOptions?: MergedComponentOptions
}

const emptyAppContext = createAppContext()

let uid = 0

export function createComponentInstance(
  vnode: VNode,
  parent: ComponentInternalInstance | null,
  suspense: SuspenseBoundary | null,
) {
  const type = vnode.type as ConcreteComponent
  // inherit parent app context - or - if root, adopt from root vnode
  const appContext =
    (parent ? parent.appContext : vnode.appContext) || emptyAppContext

  const instance: ComponentInternalInstance = {
    uid: uid++,
    vnode,
    type,
    parent,
    appContext,
    root: null!, // to be immediately set
    next: null,
    subTree: null!, // will be set synchronously right after creation
    effect: null!,
    update: null!, // will be set synchronously right after creation
    scope: new EffectScope(true /* detached */),
    render: null,
    proxy: null,
    exposed: null,
    exposeProxy: null,
    withProxy: null,

    provides: parent ? parent.provides : Object.create(appContext.provides),
    accessCache: null!,
    renderCache: [],

    // local resolved assets
    components: null,
    directives: null,

    // resolved props and emits options
    propsOptions: normalizePropsOptions(type, appContext),
    emitsOptions: normalizeEmitsOptions(type, appContext),

    // emit
    emit: null!, // to be set immediately
    emitted: null,

    // props default value
    propsDefaults: EMPTY_OBJ,

    // inheritAttrs
    inheritAttrs: type.inheritAttrs,

    // state
    ctx: EMPTY_OBJ,
    data: EMPTY_OBJ,
    props: EMPTY_OBJ,
    attrs: EMPTY_OBJ,
    slots: EMPTY_OBJ,
    refs: EMPTY_OBJ,
    setupState: EMPTY_OBJ,
    setupContext: null,

    attrsProxy: null,
    slotsProxy: null,

    // suspense related
    suspense,
    suspenseId: suspense ? suspense.pendingId : 0,
    asyncDep: null,
    asyncResolved: false,

    // lifecycle hooks
    // not using enums here because it results in computed properties
    isMounted: false,
    isUnmounted: false,
    isDeactivated: false,
    bc: null,
    c: null,
    bm: null,
    m: null,
    bu: null,
    u: null,
    um: null,
    bum: null,
    da: null,
    a: null,
    rtg: null,
    rtc: null,
    ec: null,
    sp: null,
  }
  if (__DEV__) {
    instance.ctx = createDevRenderContext(instance)
  } else {
    instance.ctx = { _: instance }
  }
  instance.root = parent ? parent.root : instance
  instance.emit = emit.bind(null, instance)

  // apply custom element special handling
  if (vnode.ce) {
    vnode.ce(instance)
  }

  return instance
}

export let currentInstance: ComponentInternalInstance | null = null

export const getCurrentInstance: () => ComponentInternalInstance | null = () =>
  currentInstance || currentRenderingInstance

let internalSetCurrentInstance: (
  instance: ComponentInternalInstance | null,
) => void
let setInSSRSetupState: (state: boolean) => void

/**
 * The following makes getCurrentInstance() usage across multiple copies of Vue
 * work. Some cases of how this can happen are summarized in #7590. In principle
 * the duplication should be avoided, but in practice there are often cases
 * where the user is unable to resolve on their own, especially in complicated
 * SSR setups.
 *
 * Note this fix is technically incomplete, as we still rely on other singletons
 * for effectScope and global reactive dependency maps. However, it does make
 * some of the most common cases work. It also warns if the duplication is
 * found during browser execution.
 */
if (__SSR__) {
  type Setter = (v: any) => void
  const g = getGlobalThis()
  const registerGlobalSetter = (key: string, setter: Setter) => {
    let setters: Setter[]
    if (!(setters = g[key])) setters = g[key] = []
    setters.push(setter)
    return (v: any) => {
      if (setters.length > 1) setters.forEach(set => set(v))
      else setters[0](v)
    }
  }
  internalSetCurrentInstance = registerGlobalSetter(
    `__VUE_INSTANCE_SETTERS__`,
    v => (currentInstance = v),
  )
  // also make `isInSSRComponentSetup` sharable across copies of Vue.
  // this is needed in the SFC playground when SSRing async components, since
  // we have to load both the runtime and the server-renderer from CDNs, they
  // contain duplicated copies of Vue runtime code.
  setInSSRSetupState = registerGlobalSetter(
    `__VUE_SSR_SETTERS__`,
    v => (isInSSRComponentSetup = v),
  )
} else {
  internalSetCurrentInstance = i => {
    currentInstance = i
  }
  setInSSRSetupState = v => {
    isInSSRComponentSetup = v
  }
}

export const setCurrentInstance = (instance: ComponentInternalInstance) => {
  const prev = currentInstance
  internalSetCurrentInstance(instance)
  instance.scope.on()
  return () => {
    instance.scope.off()
    internalSetCurrentInstance(prev)
  }
}

export const unsetCurrentInstance = () => {
  currentInstance && currentInstance.scope.off()
  internalSetCurrentInstance(null)
}

const isBuiltInTag = /*#__PURE__*/ makeMap('slot,component')

export function validateComponentName(
  name: string,
  { isNativeTag }: AppConfig,
) {
  if (isBuiltInTag(name) || isNativeTag(name)) {
    warn(
      'Do not use built-in or reserved HTML elements as component id: ' + name,
    )
  }
}

export function isStatefulComponent(instance: ComponentInternalInstance) {
  return instance.vnode.shapeFlag & ShapeFlags.STATEFUL_COMPONENT
}

export let isInSSRComponentSetup = false

export function setupComponent(
  instance: ComponentInternalInstance,
  isSSR = false,
) {
  isSSR && setInSSRSetupState(isSSR)

  const { props, children } = instance.vnode
  // 判断是否是一个有状态的组件
  const isStateful = isStatefulComponent(instance)
  // 初始化 props
  initProps(instance, props, isStateful, isSSR)
  // 初始化插槽
  initSlots(instance, children)

  // 设置有状态的组件实例
  const setupResult = isStateful
    ? setupStatefulComponent(instance, isSSR)
    : undefined

  isSSR && setInSSRSetupState(false)
  return setupResult
}

function setupStatefulComponent(
  instance: ComponentInternalInstance,
  isSSR: boolean,
) {
  const Component = instance.type as ComponentOptions

  if (__DEV__) {
    if (Component.name) {
      validateComponentName(Component.name, instance.appContext.config)
    }
    if (Component.components) {
      const names = Object.keys(Component.components)
      for (let i = 0; i < names.length; i++) {
        validateComponentName(names[i], instance.appContext.config)
      }
    }
    if (Component.directives) {
      const names = Object.keys(Component.directives)
      for (let i = 0; i < names.length; i++) {
        validateDirectiveName(names[i])
      }
    }
    if (Component.compilerOptions && isRuntimeOnly()) {
      warn(
        `"compilerOptions" is only supported when using a build of Vue that ` +
          `includes the runtime compiler. Since you are using a runtime-only ` +
          `build, the options should be passed via your build tool config instead.`,
      )
    }
  }
  // 0. create render proxy property access cache 创建渲染代理缓存
  instance.accessCache = Object.create(null)
  // 1. create public instance / render proxy
  instance.proxy = new Proxy(instance.ctx, PublicInstanceProxyHandlers)
  if (__DEV__) {
    exposePropsOnRenderContext(instance)
  }
  // 2. call setup() 运行step函数
  const { setup } = Component
  if (setup) {
    // 如果setup带多个参数，则创建一个setupContext上下文
    const setupContext = (instance.setupContext =
      setup.length > 1 ? createSetupContext(instance) : null)

    const reset = setCurrentInstance(instance)
    pauseTracking()
    // 执行setup函数，并返回结果
    const setupResult = callWithErrorHandling(
      setup,
      instance,
      ErrorCodes.SETUP_FUNCTION,
      [
        __DEV__ ? shallowReadonly(instance.props) : instance.props,
        setupContext,
      ],
    )
    resetTracking()
    reset()

    // 处理setup函数返回值
    if (isPromise(setupResult)) {
      setupResult.then(unsetCurrentInstance, unsetCurrentInstance)
      if (isSSR) {
        // return the promise so server-renderer can wait on it
        return setupResult
          .then((resolvedResult: unknown) => {
            handleSetupResult(instance, resolvedResult, isSSR)
          })
          .catch(e => {
            handleError(e, instance, ErrorCodes.SETUP_FUNCTION)
          })
      } else if (__FEATURE_SUSPENSE__) {
        // async setup returned Promise.
        // bail here and wait for re-entry.
        instance.asyncDep = setupResult
        if (__DEV__ && !instance.suspense) {
          const name = Component.name ?? 'Anonymous'
          warn(
            `Component <${name}>: setup function returned a promise, but no ` +
              `<Suspense> boundary was found in the parent component tree. ` +
              `A component with async setup() must be nested in a <Suspense> ` +
              `in order to be rendered.`,
          )
        }
      } else if (__DEV__) {
        warn(
          `setup() returned a Promise, but the version of Vue you are using ` +
            `does not support it yet.`,
        )
      }
    } else {
      handleSetupResult(instance, setupResult, isSSR)
    }
  } else {
    finishComponentSetup(instance, isSSR)
  }
}

export function handleSetupResult(
  instance: ComponentInternalInstance,
  setupResult: unknown,
  isSSR: boolean,
) {
  // 如果setup函数返回的是一个函数，则将setupResult作为render函数
  if (isFunction(setupResult)) {
    // setup returned an inline render function
    if (__SSR__ && (instance.type as ComponentOptions).__ssrInlineRender) {
      // when the function's name is `ssrRender` (compiled by SFC inline mode),
      // set it as ssrRender instead.
      instance.ssrRender = setupResult
    } else {
      instance.render = setupResult as InternalRenderFunction
    }
  } else if (isObject(setupResult)) {
    if (__DEV__ && isVNode(setupResult)) {
      warn(
        `setup() should not return VNodes directly - ` +
          `return a render function instead.`,
      )
    }
    // setup returned bindings.
    // assuming a render function compiled from template is present.
    if (__DEV__ || __FEATURE_PROD_DEVTOOLS__) {
      instance.devtoolsRawSetupState = setupResult
    }
    // 将setupResult变成响应式对象，赋值给setupState
    instance.setupState = proxyRefs(setupResult)
    if (__DEV__) {
      exposeSetupStateOnRenderContext(instance)
    }
  } else if (__DEV__ && setupResult !== undefined) {
    warn(
      `setup() should return an object. Received: ${
        setupResult === null ? 'null' : typeof setupResult
      }`,
    )
  }
  // 完成组件实例的设置
  finishComponentSetup(instance, isSSR)
}

type CompileFunction = (
  template: string | object,
  options?: CompilerOptions,
) => InternalRenderFunction

let compile: CompileFunction | undefined
let installWithProxy: (i: ComponentInternalInstance) => void

/**
 * For runtime-dom to register the compiler.
 * Note the exported method uses any to avoid d.ts relying on the compiler types.
 */
export function registerRuntimeCompiler(_compile: any) {
  compile = _compile
  installWithProxy = i => {
    if (i.render!._rc) {
      i.withProxy = new Proxy(i.ctx, RuntimeCompiledPublicInstanceProxyHandlers)
    }
  }
}

// dev only
export const isRuntimeOnly = () => !compile

export function finishComponentSetup(
  instance: ComponentInternalInstance,
  isSSR: boolean,
  skipOptions?: boolean,
) {
  const Component = instance.type as ComponentOptions

  if (__COMPAT__) {
    convertLegacyRenderFn(instance)

    if (__DEV__ && Component.compatConfig) {
      validateCompatConfig(Component.compatConfig)
    }
  }

  // template / render function normalization
  // could be already set when returned from setup()
  if (!instance.render) {
    // only do on-the-fly compile if not in SSR - SSR on-the-fly compilation
    // is done by server-renderer
    if (!isSSR && compile && !Component.render) {
      const template =
        (__COMPAT__ &&
          instance.vnode.props &&
          instance.vnode.props['inline-template']) ||
        Component.template ||
        resolveMergedOptions(instance).template
      if (template) {
        if (__DEV__) {
          startMeasure(instance, `compile`)
        }
        const { isCustomElement, compilerOptions } = instance.appContext.config
        const { delimiters, compilerOptions: componentCompilerOptions } =
          Component
        const finalCompilerOptions: CompilerOptions = extend(
          extend(
            {
              isCustomElement,
              delimiters,
            },
            compilerOptions,
          ),
          componentCompilerOptions,
        )
        if (__COMPAT__) {
          // pass runtime compat config into the compiler
          finalCompilerOptions.compatConfig = Object.create(globalCompatConfig)
          if (Component.compatConfig) {
            // @ts-expect-error types are not compatible
            extend(finalCompilerOptions.compatConfig, Component.compatConfig)
          }
        }
        Component.render = compile(template, finalCompilerOptions)
        if (__DEV__) {
          endMeasure(instance, `compile`)
        }
      }
    }

    instance.render = (Component.render || NOOP) as InternalRenderFunction

    // for runtime-compiled render functions using `with` blocks, the render
    // proxy used needs a different `has` handler which is more performant and
    // also only allows a whitelist of globals to fallthrough.
    if (installWithProxy) {
      installWithProxy(instance)
    }
  }

  // support for 2.x options
  if (__FEATURE_OPTIONS_API__ && !(__COMPAT__ && skipOptions)) {
    const reset = setCurrentInstance(instance)
    pauseTracking()
    try {
      applyOptions(instance)
    } finally {
      resetTracking()
      reset()
    }
  }

  // warn missing template/render
  // the runtime compilation of template in SSR is done by server-render
  if (__DEV__ && !Component.render && instance.render === NOOP && !isSSR) {
    /* istanbul ignore if */
    if (!compile && Component.template) {
      warn(
        `Component provided template option but ` +
          `runtime compilation is not supported in this build of Vue.` +
          (__ESM_BUNDLER__
            ? ` Configure your bundler to alias "vue" to "vue/dist/vue.esm-bundler.js".`
            : __ESM_BROWSER__
              ? ` Use "vue.esm-browser.js" instead.`
              : __GLOBAL__
                ? ` Use "vue.global.js" instead.`
                : ``) /* should not happen */,
      )
    } else {
      warn(`Component is missing template or render function: `, Component)
    }
  }
}

const attrsProxyHandlers = __DEV__
  ? {
      get(target: Data, key: string) {
        markAttrsAccessed()
        track(target, TrackOpTypes.GET, '')
        return target[key]
      },
      set() {
        warn(`setupContext.attrs is readonly.`)
        return false
      },
      deleteProperty() {
        warn(`setupContext.attrs is readonly.`)
        return false
      },
    }
  : {
      get(target: Data, key: string) {
        track(target, TrackOpTypes.GET, '')
        return target[key]
      },
    }

/**
 * Dev-only
 */
function getSlotsProxy(instance: ComponentInternalInstance): Slots {
  return (
    instance.slotsProxy ||
    (instance.slotsProxy = new Proxy(instance.slots, {
      get(target, key: string) {
        track(instance, TrackOpTypes.GET, '$slots')
        return target[key]
      },
    }))
  )
}

export function createSetupContext(
  instance: ComponentInternalInstance,
): SetupContext {
  const expose: SetupContext['expose'] = exposed => {
    if (__DEV__) {
      if (instance.exposed) {
        warn(`expose() should be called only once per setup().`)
      }
      if (exposed != null) {
        let exposedType: string = typeof exposed
        if (exposedType === 'object') {
          if (isArray(exposed)) {
            exposedType = 'array'
          } else if (isRef(exposed)) {
            exposedType = 'ref'
          }
        }
        if (exposedType !== 'object') {
          warn(
            `expose() should be passed a plain object, received ${exposedType}.`,
          )
        }
      }
    }
    instance.exposed = exposed || {}
  }

  if (__DEV__) {
    // We use getters in dev in case libs like test-utils overwrite instance
    // properties (overwrites should not be done in prod)
    let attrsProxy: Data
    return Object.freeze({
      get attrs() {
        return (
          attrsProxy ||
          (attrsProxy = new Proxy(instance.attrs, attrsProxyHandlers))
        )
      },
      get slots() {
        return getSlotsProxy(instance)
      },
      get emit() {
        return (event: string, ...args: any[]) => instance.emit(event, ...args)
      },
      expose,
    })
  } else {
    return {
      attrs: new Proxy(instance.attrs, attrsProxyHandlers),
      slots: instance.slots,
      emit: instance.emit,
      expose,
    }
  }
}

export function getComponentPublicInstance(
  instance: ComponentInternalInstance,
) {
  if (instance.exposed) {
    return (
      instance.exposeProxy ||
      (instance.exposeProxy = new Proxy(proxyRefs(markRaw(instance.exposed)), {
        get(target, key: string) {
          if (key in target) {
            return target[key]
          } else if (key in publicPropertiesMap) {
            return publicPropertiesMap[key](instance)
          }
        },
        has(target, key: string) {
          return key in target || key in publicPropertiesMap
        },
      }))
    )
  } else {
    return instance.proxy
  }
}

const classifyRE = /(?:^|[-_])(\w)/g
const classify = (str: string): string =>
  str.replace(classifyRE, c => c.toUpperCase()).replace(/[-_]/g, '')

export function getComponentName(
  Component: ConcreteComponent,
  includeInferred = true,
): string | false | undefined {
  return isFunction(Component)
    ? Component.displayName || Component.name
    : Component.name || (includeInferred && Component.__name)
}

/* istanbul ignore next */
export function formatComponentName(
  instance: ComponentInternalInstance | null,
  Component: ConcreteComponent,
  isRoot = false,
): string {
  let name = getComponentName(Component)
  if (!name && Component.__file) {
    const match = Component.__file.match(/([^/\\]+)\.\w+$/)
    if (match) {
      name = match[1]
    }
  }

  if (!name && instance && instance.parent) {
    // try to infer the name based on reverse resolution
    const inferFromRegistry = (registry: Record<string, any> | undefined) => {
      for (const key in registry) {
        if (registry[key] === Component) {
          return key
        }
      }
    }
    name =
      inferFromRegistry(
        instance.components ||
          (instance.parent.type as ComponentOptions).components,
      ) || inferFromRegistry(instance.appContext.components)
  }

  return name ? classify(name) : isRoot ? `App` : `Anonymous`
}

export function isClassComponent(value: unknown): value is ClassComponent {
  return isFunction(value) && '__vccOpts' in value
}<|MERGE_RESOLUTION|>--- conflicted
+++ resolved
@@ -94,11 +94,7 @@
  * the usage of `InstanceType<typeof Comp>` which only works for
  * constructor-based component definition types.
  *
-<<<<<<< HEAD
- * Example:
-=======
  * @example
->>>>>>> b1f90acf
  * ```ts
  * const MyComp = { ... }
  * declare const instance: ComponentInstance<typeof MyComp>
@@ -744,14 +740,10 @@
   isSSR && setInSSRSetupState(isSSR)
 
   const { props, children } = instance.vnode
-  // 判断是否是一个有状态的组件
   const isStateful = isStatefulComponent(instance)
-  // 初始化 props
   initProps(instance, props, isStateful, isSSR)
-  // 初始化插槽
   initSlots(instance, children)
 
-  // 设置有状态的组件实例
   const setupResult = isStateful
     ? setupStatefulComponent(instance, isSSR)
     : undefined
@@ -790,23 +782,21 @@
       )
     }
   }
-  // 0. create render proxy property access cache 创建渲染代理缓存
+  // 0. create render proxy property access cache
   instance.accessCache = Object.create(null)
   // 1. create public instance / render proxy
   instance.proxy = new Proxy(instance.ctx, PublicInstanceProxyHandlers)
   if (__DEV__) {
     exposePropsOnRenderContext(instance)
   }
-  // 2. call setup() 运行step函数
+  // 2. call setup()
   const { setup } = Component
   if (setup) {
-    // 如果setup带多个参数，则创建一个setupContext上下文
     const setupContext = (instance.setupContext =
       setup.length > 1 ? createSetupContext(instance) : null)
 
     const reset = setCurrentInstance(instance)
     pauseTracking()
-    // 执行setup函数，并返回结果
     const setupResult = callWithErrorHandling(
       setup,
       instance,
@@ -819,7 +809,6 @@
     resetTracking()
     reset()
 
-    // 处理setup函数返回值
     if (isPromise(setupResult)) {
       setupResult.then(unsetCurrentInstance, unsetCurrentInstance)
       if (isSSR) {
@@ -863,7 +852,6 @@
   setupResult: unknown,
   isSSR: boolean,
 ) {
-  // 如果setup函数返回的是一个函数，则将setupResult作为render函数
   if (isFunction(setupResult)) {
     // setup returned an inline render function
     if (__SSR__ && (instance.type as ComponentOptions).__ssrInlineRender) {
@@ -885,7 +873,6 @@
     if (__DEV__ || __FEATURE_PROD_DEVTOOLS__) {
       instance.devtoolsRawSetupState = setupResult
     }
-    // 将setupResult变成响应式对象，赋值给setupState
     instance.setupState = proxyRefs(setupResult)
     if (__DEV__) {
       exposeSetupStateOnRenderContext(instance)
@@ -897,7 +884,6 @@
       }`,
     )
   }
-  // 完成组件实例的设置
   finishComponentSetup(instance, isSSR)
 }
 
