import { type VNode, type VNodeChild, isVNode } from './vnode'
import {
  EffectScope,
  type ReactiveEffect,
  TrackOpTypes,
  isRef,
  markRaw,
  pauseTracking,
  proxyRefs,
  resetTracking,
  shallowReadonly,
  track,
} from '@vue/reactivity'
import {
  type ComponentPublicInstance,
  type ComponentPublicInstanceConstructor,
  PublicInstanceProxyHandlers,
  RuntimeCompiledPublicInstanceProxyHandlers,
  createDevRenderContext,
  exposePropsOnRenderContext,
  exposeSetupStateOnRenderContext,
  publicPropertiesMap,
} from './componentPublicInstance'
import {
  type ComponentPropsOptions,
  type NormalizedPropsOptions,
  initProps,
  normalizePropsOptions,
} from './componentProps'
import {
  type InternalSlots,
  type Slots,
  type SlotsType,
  type UnwrapSlotsType,
  initSlots,
} from './componentSlots'
import { warn } from './warning'
import { ErrorCodes, callWithErrorHandling, handleError } from './errorHandling'
import {
  type AppConfig,
  type AppContext,
  createAppContext,
} from './apiCreateApp'
import { type Directive, validateDirectiveName } from './directives'
import {
  type ComponentOptions,
  type ComputedOptions,
  type MergedComponentOptions,
  type MethodOptions,
  applyOptions,
  resolveMergedOptions,
} from './componentOptions'
import {
  type EmitFn,
  type EmitsOptions,
  type EmitsToProps,
  type ObjectEmitsOptions,
  type ShortEmitsToObject,
  emit,
  normalizeEmitsOptions,
} from './componentEmits'
import {
  EMPTY_OBJ,
  type IfAny,
  NOOP,
  ShapeFlags,
  extend,
  getGlobalThis,
  isArray,
  isFunction,
  isObject,
  isPromise,
  makeMap,
} from '@vue/shared'
import type { SuspenseBoundary } from './components/Suspense'
import type { CompilerOptions } from '@vue/compiler-core'
import { markAttrsAccessed } from './componentRenderUtils'
import { currentRenderingInstance } from './componentRenderContext'
import { endMeasure, startMeasure } from './profiling'
import { convertLegacyRenderFn } from './compat/renderFn'
import {
  type CompatConfig,
  globalCompatConfig,
  validateCompatConfig,
} from './compat/compatConfig'
import type { SchedulerJob } from './scheduler'
import type { LifecycleHooks } from './enums'

export type Data = Record<string, unknown>

/**
 * Public utility type for extracting the instance type of a component.
 * Works with all valid component definition types. This is intended to replace
 * the usage of `InstanceType<typeof Comp>` which only works for
 * constructor-based component definition types.
 *
 * Exmaple:
 * ```ts
 * const MyComp = { ... }
 * declare const instance: ComponentInstance<typeof MyComp>
 * ```
 */
export type ComponentInstance<T> = T extends { new (): ComponentPublicInstance }
  ? InstanceType<T>
  : T extends FunctionalComponent<infer Props, infer Emits>
    ? ComponentPublicInstance<Props, {}, {}, {}, {}, ShortEmitsToObject<Emits>>
    : T extends Component<
          infer Props,
          infer RawBindings,
          infer D,
          infer C,
          infer M
        >
      ? // NOTE we override Props/RawBindings/D to make sure is not `unknown`
        ComponentPublicInstance<
          unknown extends Props ? {} : Props,
          unknown extends RawBindings ? {} : RawBindings,
          unknown extends D ? {} : D,
          C,
          M
        >
      : never // not a vue Component

/**
 * For extending allowed non-declared props on components in TSX
 */
export interface ComponentCustomProps {}

/**
 * Default allowed non-declared props on component in TSX
 */
export interface AllowedComponentProps {
  class?: unknown
  style?: unknown
}

// Note: can't mark this whole interface internal because some public interfaces
// extend it.
export interface ComponentInternalOptions {
  /**
   * @internal
   */
  __scopeId?: string
  /**
   * @internal
   */
  __cssModules?: Data
  /**
   * @internal
   */
  __hmrId?: string
  /**
   * Compat build only, for bailing out of certain compatibility behavior
   */
  __isBuiltIn?: boolean
  /**
   * This one should be exposed so that devtools can make use of it
   */
  __file?: string
  /**
   * name inferred from filename
   */
  __name?: string
}

export interface FunctionalComponent<
  P = {},
  E extends EmitsOptions | Record<string, any[]> = {},
  S extends Record<string, any> = any,
  EE extends EmitsOptions = ShortEmitsToObject<E>,
> extends ComponentInternalOptions {
  // use of any here is intentional so it can be a valid JSX Element constructor
  (
    props: P & EmitsToProps<EE>,
    ctx: Omit<SetupContext<EE, IfAny<S, {}, SlotsType<S>>>, 'expose'>,
  ): any
  props?: ComponentPropsOptions<P>
  emits?: EE | (keyof EE)[]
  slots?: IfAny<S, Slots, SlotsType<S>>
  inheritAttrs?: boolean
  displayName?: string
  compatConfig?: CompatConfig
}

export interface ClassComponent {
  new (...args: any[]): ComponentPublicInstance<any, any, any, any, any>
  __vccOpts: ComponentOptions
}

/**
 * Concrete component type matches its actual value: it's either an options
 * object, or a function. Use this where the code expects to work with actual
 * values, e.g. checking if its a function or not. This is mostly for internal
 * implementation code.
 */
export type ConcreteComponent<
  Props = {},
  RawBindings = any,
  D = any,
  C extends ComputedOptions = ComputedOptions,
  M extends MethodOptions = MethodOptions,
  E extends EmitsOptions | Record<string, any[]> = {},
  S extends Record<string, any> = any,
> =
  | ComponentOptions<Props, RawBindings, D, C, M>
  | FunctionalComponent<Props, E, S>

/**
 * A type used in public APIs where a component type is expected.
 * The constructor type is an artificial type returned by defineComponent().
 */
export type Component<
  Props = any,
  RawBindings = any,
  D = any,
  C extends ComputedOptions = ComputedOptions,
  M extends MethodOptions = MethodOptions,
  E extends EmitsOptions | Record<string, any[]> = {},
  S extends Record<string, any> = any,
> =
  | ConcreteComponent<Props, RawBindings, D, C, M, E, S>
  | ComponentPublicInstanceConstructor<Props>

export type { ComponentOptions }

type LifecycleHook<TFn = Function> = TFn[] | null

// use `E extends any` to force evaluating type to fix #2362
export type SetupContext<
  E = EmitsOptions,
  S extends SlotsType = {},
> = E extends any
  ? {
      attrs: Data
      slots: UnwrapSlotsType<S>
      emit: EmitFn<E>
      expose: (exposed?: Record<string, any>) => void
    }
  : never

/**
 * @internal
 */
export type InternalRenderFunction = {
  (
    ctx: ComponentPublicInstance,
    cache: ComponentInternalInstance['renderCache'],
    // for compiler-optimized bindings
    $props: ComponentInternalInstance['props'],
    $setup: ComponentInternalInstance['setupState'],
    $data: ComponentInternalInstance['data'],
    $options: ComponentInternalInstance['ctx'],
  ): VNodeChild
  _rc?: boolean // isRuntimeCompiled

  // __COMPAT__ only
  _compatChecked?: boolean // v3 and already checked for v2 compat
  _compatWrapped?: boolean // is wrapped for v2 compat
}

/**
 * We expose a subset of properties on the internal instance as they are
 * useful for advanced external libraries and tools.
 */
export interface ComponentInternalInstance {
  uid: number
  type: ConcreteComponent
  parent: ComponentInternalInstance | null
  root: ComponentInternalInstance
  appContext: AppContext
  /**
   * Vnode representing this component in its parent's vdom tree
   */
  vnode: VNode
  /**
   * The pending new vnode from parent updates
   * @internal
   */
  next: VNode | null
  /**
   * Root vnode of this component's own vdom tree
   */
  subTree: VNode
  /**
   * Render effect instance
   */
  effect: ReactiveEffect
  /**
   * Bound effect runner to be passed to schedulers
   */
  update: SchedulerJob
  /**
   * The render function that returns vdom tree.
   * @internal
   */
  render: InternalRenderFunction | null
  /**
   * SSR render function
   * @internal
   */
  ssrRender?: Function | null
  /**
   * Object containing values this component provides for its descendants
   * @internal
   */
  provides: Data
  /**
   * Tracking reactive effects (e.g. watchers) associated with this component
   * so that they can be automatically stopped on component unmount
   * @internal
   */
  scope: EffectScope
  /**
   * cache for proxy access type to avoid hasOwnProperty calls
   * @internal
   */
  accessCache: Data | null
  /**
   * cache for render function values that rely on _ctx but won't need updates
   * after initialized (e.g. inline handlers)
   * @internal
   */
  renderCache: (Function | VNode)[]

  /**
   * Resolved component registry, only for components with mixins or extends
   * @internal
   */
  components: Record<string, ConcreteComponent> | null
  /**
   * Resolved directive registry, only for components with mixins or extends
   * @internal
   */
  directives: Record<string, Directive> | null
  /**
   * Resolved filters registry, v2 compat only
   * @internal
   */
  filters?: Record<string, Function>
  /**
   * resolved props options
   * @internal
   */
  propsOptions: NormalizedPropsOptions
  /**
   * resolved emits options
   * @internal
   */
  emitsOptions: ObjectEmitsOptions | null
  /**
   * resolved inheritAttrs options
   * @internal
   */
  inheritAttrs?: boolean
  /**
   * is custom element?
   * @internal
   */
  isCE?: boolean
  /**
   * custom element specific HMR method
   * @internal
   */
  ceReload?: (newStyles?: string[]) => void

  // the rest are only for stateful components ---------------------------------

  // main proxy that serves as the public instance (`this`)
  proxy: ComponentPublicInstance | null

  // exposed properties via expose()
  exposed: Record<string, any> | null
  exposeProxy: Record<string, any> | null

  /**
   * alternative proxy used only for runtime-compiled render functions using
   * `with` block
   * @internal
   */
  withProxy: ComponentPublicInstance | null
  /**
   * This is the target for the public instance proxy. It also holds properties
   * injected by user options (computed, methods etc.) and user-attached
   * custom properties (via `this.x = ...`)
   * @internal
   */
  ctx: Data

  // state
  data: Data
  props: Data
  attrs: Data
  slots: InternalSlots
  refs: Data
  emit: EmitFn

  attrsProxy: Data | null
  slotsProxy: Slots | null

  /**
   * used for keeping track of .once event handlers on components
   * @internal
   */
  emitted: Record<string, boolean> | null
  /**
   * used for caching the value returned from props default factory functions to
   * avoid unnecessary watcher trigger
   * @internal
   */
  propsDefaults: Data
  /**
   * setup related
   * @internal
   */
  setupState: Data
  /**
   * devtools access to additional info
   * @internal
   */
  devtoolsRawSetupState?: any
  /**
   * @internal
   */
  setupContext: SetupContext | null

  /**
   * suspense related
   * @internal
   */
  suspense: SuspenseBoundary | null
  /**
   * suspense pending batch id
   * @internal
   */
  suspenseId: number
  /**
   * @internal
   */
  asyncDep: Promise<any> | null
  /**
   * @internal
   */
  asyncResolved: boolean

  // lifecycle
  isMounted: boolean
  isUnmounted: boolean
  isDeactivated: boolean
  /**
   * @internal
   */
  [LifecycleHooks.BEFORE_CREATE]: LifecycleHook
  /**
   * @internal
   */
  [LifecycleHooks.CREATED]: LifecycleHook
  /**
   * @internal
   */
  [LifecycleHooks.BEFORE_MOUNT]: LifecycleHook
  /**
   * @internal
   */
  [LifecycleHooks.MOUNTED]: LifecycleHook
  /**
   * @internal
   */
  [LifecycleHooks.BEFORE_UPDATE]: LifecycleHook
  /**
   * @internal
   */
  [LifecycleHooks.UPDATED]: LifecycleHook
  /**
   * @internal
   */
  [LifecycleHooks.BEFORE_UNMOUNT]: LifecycleHook
  /**
   * @internal
   */
  [LifecycleHooks.UNMOUNTED]: LifecycleHook
  /**
   * @internal
   */
  [LifecycleHooks.RENDER_TRACKED]: LifecycleHook
  /**
   * @internal
   */
  [LifecycleHooks.RENDER_TRIGGERED]: LifecycleHook
  /**
   * @internal
   */
  [LifecycleHooks.ACTIVATED]: LifecycleHook
  /**
   * @internal
   */
  [LifecycleHooks.DEACTIVATED]: LifecycleHook
  /**
   * @internal
   */
  [LifecycleHooks.ERROR_CAPTURED]: LifecycleHook
  /**
   * @internal
   */
  [LifecycleHooks.SERVER_PREFETCH]: LifecycleHook<() => Promise<unknown>>

  /**
   * For caching bound $forceUpdate on public proxy access
   * @internal
   */
  f?: () => void
  /**
   * For caching bound $nextTick on public proxy access
   * @internal
   */
  n?: () => Promise<void>
  /**
   * `updateTeleportCssVars`
   * For updating css vars on contained teleports
   * @internal
   */
  ut?: (vars?: Record<string, string>) => void

  /**
   * dev only. For style v-bind hydration mismatch checks
   * @internal
   */
  getCssVars?: () => Record<string, string>

  /**
   * v2 compat only, for caching mutated $options
   * @internal
   */
  resolvedOptions?: MergedComponentOptions
}

const emptyAppContext = createAppContext()

let uid = 0

export function createComponentInstance(
  vnode: VNode,
  parent: ComponentInternalInstance | null,
  suspense: SuspenseBoundary | null,
) {
  const type = vnode.type as ConcreteComponent
  // inherit parent app context - or - if root, adopt from root vnode
  const appContext =
    (parent ? parent.appContext : vnode.appContext) || emptyAppContext

  const instance: ComponentInternalInstance = {
    uid: uid++,
    vnode,
    type,
    parent,
    appContext,
    root: null!, // to be immediately set
    next: null,
    subTree: null!, // will be set synchronously right after creation
    effect: null!,
    update: null!, // will be set synchronously right after creation
    scope: new EffectScope(true /* detached */),
    render: null,
    proxy: null,
    exposed: null,
    exposeProxy: null,
    withProxy: null,
    provides: parent ? parent.provides : Object.create(appContext.provides),
    accessCache: null!,
    renderCache: [],

    // local resolved assets
    components: null,
    directives: null,

    // resolved props and emits options
    propsOptions: normalizePropsOptions(type, appContext),
    emitsOptions: normalizeEmitsOptions(type, appContext),

    // emit
    emit: null!, // to be set immediately
    emitted: null,

    // props default value
    propsDefaults: EMPTY_OBJ,

    // inheritAttrs
    inheritAttrs: type.inheritAttrs,

    // state
    ctx: EMPTY_OBJ,
    data: EMPTY_OBJ,
    props: EMPTY_OBJ,
    attrs: EMPTY_OBJ,
    slots: EMPTY_OBJ,
    refs: EMPTY_OBJ,
    setupState: EMPTY_OBJ,
    setupContext: null,

    attrsProxy: null,
    slotsProxy: null,

    // suspense related
    suspense,
    suspenseId: suspense ? suspense.pendingId : 0,
    asyncDep: null,
    asyncResolved: false,

    // lifecycle hooks
    // not using enums here because it results in computed properties
    isMounted: false,
    isUnmounted: false,
    isDeactivated: false,
    bc: null,
    c: null,
    bm: null,
    m: null,
    bu: null,
    u: null,
    um: null,
    bum: null,
    da: null,
    a: null,
    rtg: null,
    rtc: null,
    ec: null,
    sp: null,
  }
  if (__DEV__) {
    instance.ctx = createDevRenderContext(instance)
  } else {
    instance.ctx = { _: instance }
  }
  instance.root = parent ? parent.root : instance
  instance.emit = emit.bind(null, instance)

  // apply custom element special handling
  if (vnode.ce) {
    vnode.ce(instance)
  }

  return instance
}

export let currentInstance: ComponentInternalInstance | null = null

export const getCurrentInstance: () => ComponentInternalInstance | null = () =>
  currentInstance || currentRenderingInstance

let internalSetCurrentInstance: (
  instance: ComponentInternalInstance | null,
) => void
let setInSSRSetupState: (state: boolean) => void

/**
 * The following makes getCurrentInstance() usage across multiple copies of Vue
 * work. Some cases of how this can happen are summarized in #7590. In principle
 * the duplication should be avoided, but in practice there are often cases
 * where the user is unable to resolve on their own, especially in complicated
 * SSR setups.
 *
 * Note this fix is technically incomplete, as we still rely on other singletons
 * for effectScope and global reactive dependency maps. However, it does make
 * some of the most common cases work. It also warns if the duplication is
 * found during browser execution.
 */
if (__SSR__) {
  type Setter = (v: any) => void
  const g = getGlobalThis()
  const registerGlobalSetter = (key: string, setter: Setter) => {
    let setters: Setter[]
    if (!(setters = g[key])) setters = g[key] = []
    setters.push(setter)
    return (v: any) => {
      if (setters.length > 1) setters.forEach(set => set(v))
      else setters[0](v)
    }
  }
  internalSetCurrentInstance = registerGlobalSetter(
    `__VUE_INSTANCE_SETTERS__`,
    v => (currentInstance = v),
  )
  // also make `isInSSRComponentSetup` sharable across copies of Vue.
  // this is needed in the SFC playground when SSRing async components, since
  // we have to load both the runtime and the server-renderer from CDNs, they
  // contain duplicated copies of Vue runtime code.
  setInSSRSetupState = registerGlobalSetter(
    `__VUE_SSR_SETTERS__`,
    v => (isInSSRComponentSetup = v),
  )
} else {
  internalSetCurrentInstance = i => {
    currentInstance = i
  }
  setInSSRSetupState = v => {
    isInSSRComponentSetup = v
  }
}

export const setCurrentInstance = (instance: ComponentInternalInstance) => {
  const prev = currentInstance
  internalSetCurrentInstance(instance)
  instance.scope.on()
  return () => {
    instance.scope.off()
    internalSetCurrentInstance(prev)
  }
}

export const unsetCurrentInstance = () => {
  currentInstance && currentInstance.scope.off()
  internalSetCurrentInstance(null)
}

const isBuiltInTag = /*#__PURE__*/ makeMap('slot,component')

export function validateComponentName(
  name: string,
  { isNativeTag }: AppConfig,
) {
  if (isBuiltInTag(name) || isNativeTag(name)) {
    warn(
      'Do not use built-in or reserved HTML elements as component id: ' + name,
    )
  }
}

export function isStatefulComponent(instance: ComponentInternalInstance) {
  return instance.vnode.shapeFlag & ShapeFlags.STATEFUL_COMPONENT
}

export let isInSSRComponentSetup = false

export function setupComponent(
  instance: ComponentInternalInstance,
  isSSR = false,
) {
  isSSR && setInSSRSetupState(isSSR)

  const { props, children } = instance.vnode
  // 判断是否是一个有状态的组件
  const isStateful = isStatefulComponent(instance)
  // 初始化 props
  initProps(instance, props, isStateful, isSSR)
  // 初始化插槽
  initSlots(instance, children)

  // 设置有状态的组件实例
  const setupResult = isStateful
    ? setupStatefulComponent(instance, isSSR)
    : undefined

  isSSR && setInSSRSetupState(false)
  return setupResult
}

function setupStatefulComponent(
  instance: ComponentInternalInstance,
  isSSR: boolean,
) {
  const Component = instance.type as ComponentOptions

  if (__DEV__) {
    if (Component.name) {
      validateComponentName(Component.name, instance.appContext.config)
    }
    if (Component.components) {
      const names = Object.keys(Component.components)
      for (let i = 0; i < names.length; i++) {
        validateComponentName(names[i], instance.appContext.config)
      }
    }
    if (Component.directives) {
      const names = Object.keys(Component.directives)
      for (let i = 0; i < names.length; i++) {
        validateDirectiveName(names[i])
      }
    }
    if (Component.compilerOptions && isRuntimeOnly()) {
      warn(
        `"compilerOptions" is only supported when using a build of Vue that ` +
          `includes the runtime compiler. Since you are using a runtime-only ` +
          `build, the options should be passed via your build tool config instead.`,
      )
    }
  }
  // 0. create render proxy property access cache 创建渲染代理缓存
  instance.accessCache = Object.create(null)
<<<<<<< HEAD
  // 1. create public instance / render proxy 创建渲染上下文代理
  // also mark it raw so it's never observed
  instance.proxy = markRaw(new Proxy(instance.ctx, PublicInstanceProxyHandlers))
=======
  // 1. create public instance / render proxy
  instance.proxy = new Proxy(instance.ctx, PublicInstanceProxyHandlers)
>>>>>>> a6e3caea
  if (__DEV__) {
    exposePropsOnRenderContext(instance)
  }
  // 2. call setup() 运行step函数
  const { setup } = Component
  if (setup) {
    // 如果setup带多个参数，则创建一个setupContext上下文
    const setupContext = (instance.setupContext =
      setup.length > 1 ? createSetupContext(instance) : null)

    const reset = setCurrentInstance(instance)
    pauseTracking()
    // 执行setup函数，并返回结果
    const setupResult = callWithErrorHandling(
      setup,
      instance,
      ErrorCodes.SETUP_FUNCTION,
      [
        __DEV__ ? shallowReadonly(instance.props) : instance.props,
        setupContext,
      ],
    )
    resetTracking()
    reset()

    // 处理setup函数返回值
    if (isPromise(setupResult)) {
      setupResult.then(unsetCurrentInstance, unsetCurrentInstance)
      if (isSSR) {
        // return the promise so server-renderer can wait on it
        return setupResult
          .then((resolvedResult: unknown) => {
            handleSetupResult(instance, resolvedResult, isSSR)
          })
          .catch(e => {
            handleError(e, instance, ErrorCodes.SETUP_FUNCTION)
          })
      } else if (__FEATURE_SUSPENSE__) {
        // async setup returned Promise.
        // bail here and wait for re-entry.
        instance.asyncDep = setupResult
        if (__DEV__ && !instance.suspense) {
          const name = Component.name ?? 'Anonymous'
          warn(
            `Component <${name}>: setup function returned a promise, but no ` +
              `<Suspense> boundary was found in the parent component tree. ` +
              `A component with async setup() must be nested in a <Suspense> ` +
              `in order to be rendered.`,
          )
        }
      } else if (__DEV__) {
        warn(
          `setup() returned a Promise, but the version of Vue you are using ` +
            `does not support it yet.`,
        )
      }
    } else {
      handleSetupResult(instance, setupResult, isSSR)
    }
  } else {
    finishComponentSetup(instance, isSSR)
  }
}

export function handleSetupResult(
  instance: ComponentInternalInstance,
  setupResult: unknown,
  isSSR: boolean,
) {
  // 如果setup函数返回的是一个函数，则将setupResult作为render函数
  if (isFunction(setupResult)) {
    // setup returned an inline render function
    if (__SSR__ && (instance.type as ComponentOptions).__ssrInlineRender) {
      // when the function's name is `ssrRender` (compiled by SFC inline mode),
      // set it as ssrRender instead.
      instance.ssrRender = setupResult
    } else {
      instance.render = setupResult as InternalRenderFunction
    }
  } else if (isObject(setupResult)) {
    if (__DEV__ && isVNode(setupResult)) {
      warn(
        `setup() should not return VNodes directly - ` +
          `return a render function instead.`,
      )
    }
    // setup returned bindings.
    // assuming a render function compiled from template is present.
    if (__DEV__ || __FEATURE_PROD_DEVTOOLS__) {
      instance.devtoolsRawSetupState = setupResult
    }
    // 将setupResult变成响应式对象，赋值给setupState
    instance.setupState = proxyRefs(setupResult)
    if (__DEV__) {
      exposeSetupStateOnRenderContext(instance)
    }
  } else if (__DEV__ && setupResult !== undefined) {
    warn(
      `setup() should return an object. Received: ${
        setupResult === null ? 'null' : typeof setupResult
      }`,
    )
  }
  // 完成组件实例的设置
  finishComponentSetup(instance, isSSR)
}

type CompileFunction = (
  template: string | object,
  options?: CompilerOptions,
) => InternalRenderFunction

let compile: CompileFunction | undefined
let installWithProxy: (i: ComponentInternalInstance) => void

/**
 * For runtime-dom to register the compiler.
 * Note the exported method uses any to avoid d.ts relying on the compiler types.
 */
export function registerRuntimeCompiler(_compile: any) {
  compile = _compile
  installWithProxy = i => {
    if (i.render!._rc) {
      i.withProxy = new Proxy(i.ctx, RuntimeCompiledPublicInstanceProxyHandlers)
    }
  }
}

// dev only
export const isRuntimeOnly = () => !compile

export function finishComponentSetup(
  instance: ComponentInternalInstance,
  isSSR: boolean,
  skipOptions?: boolean,
) {
  const Component = instance.type as ComponentOptions

  if (__COMPAT__) {
    convertLegacyRenderFn(instance)

    if (__DEV__ && Component.compatConfig) {
      validateCompatConfig(Component.compatConfig)
    }
  }

  // template / render function normalization
  // could be already set when returned from setup()
  if (!instance.render) {
    // only do on-the-fly compile if not in SSR - SSR on-the-fly compilation
    // is done by server-renderer
    if (!isSSR && compile && !Component.render) {
      const template =
        (__COMPAT__ &&
          instance.vnode.props &&
          instance.vnode.props['inline-template']) ||
        Component.template ||
        resolveMergedOptions(instance).template
      if (template) {
        if (__DEV__) {
          startMeasure(instance, `compile`)
        }
        const { isCustomElement, compilerOptions } = instance.appContext.config
        const { delimiters, compilerOptions: componentCompilerOptions } =
          Component
        const finalCompilerOptions: CompilerOptions = extend(
          extend(
            {
              isCustomElement,
              delimiters,
            },
            compilerOptions,
          ),
          componentCompilerOptions,
        )
        if (__COMPAT__) {
          // pass runtime compat config into the compiler
          finalCompilerOptions.compatConfig = Object.create(globalCompatConfig)
          if (Component.compatConfig) {
            // @ts-expect-error types are not compatible
            extend(finalCompilerOptions.compatConfig, Component.compatConfig)
          }
        }
        Component.render = compile(template, finalCompilerOptions)
        if (__DEV__) {
          endMeasure(instance, `compile`)
        }
      }
    }

    instance.render = (Component.render || NOOP) as InternalRenderFunction

    // for runtime-compiled render functions using `with` blocks, the render
    // proxy used needs a different `has` handler which is more performant and
    // also only allows a whitelist of globals to fallthrough.
    if (installWithProxy) {
      installWithProxy(instance)
    }
  }

  // support for 2.x options
  if (__FEATURE_OPTIONS_API__ && !(__COMPAT__ && skipOptions)) {
    const reset = setCurrentInstance(instance)
    pauseTracking()
    try {
      applyOptions(instance)
    } finally {
      resetTracking()
      reset()
    }
  }

  // warn missing template/render
  // the runtime compilation of template in SSR is done by server-render
  if (__DEV__ && !Component.render && instance.render === NOOP && !isSSR) {
    /* istanbul ignore if */
    if (!compile && Component.template) {
      warn(
        `Component provided template option but ` +
          `runtime compilation is not supported in this build of Vue.` +
          (__ESM_BUNDLER__
            ? ` Configure your bundler to alias "vue" to "vue/dist/vue.esm-bundler.js".`
            : __ESM_BROWSER__
              ? ` Use "vue.esm-browser.js" instead.`
              : __GLOBAL__
                ? ` Use "vue.global.js" instead.`
                : ``) /* should not happen */,
      )
    } else {
      warn(`Component is missing template or render function.`)
    }
  }
}

const attrsProxyHandlers = __DEV__
  ? {
      get(target: Data, key: string) {
        markAttrsAccessed()
        track(target, TrackOpTypes.GET, '')
        return target[key]
      },
      set() {
        warn(`setupContext.attrs is readonly.`)
        return false
      },
      deleteProperty() {
        warn(`setupContext.attrs is readonly.`)
        return false
      },
    }
  : {
      get(target: Data, key: string) {
        track(target, TrackOpTypes.GET, '')
        return target[key]
      },
    }

/**
 * Dev-only
 */
function getSlotsProxy(instance: ComponentInternalInstance): Slots {
  return (
    instance.slotsProxy ||
    (instance.slotsProxy = new Proxy(instance.slots, {
      get(target, key: string) {
        track(instance, TrackOpTypes.GET, '$slots')
        return target[key]
      },
    }))
  )
}

export function createSetupContext(
  instance: ComponentInternalInstance,
): SetupContext {
  const expose: SetupContext['expose'] = exposed => {
    if (__DEV__) {
      if (instance.exposed) {
        warn(`expose() should be called only once per setup().`)
      }
      if (exposed != null) {
        let exposedType: string = typeof exposed
        if (exposedType === 'object') {
          if (isArray(exposed)) {
            exposedType = 'array'
          } else if (isRef(exposed)) {
            exposedType = 'ref'
          }
        }
        if (exposedType !== 'object') {
          warn(
            `expose() should be passed a plain object, received ${exposedType}.`,
          )
        }
      }
    }
    instance.exposed = exposed || {}
  }

  if (__DEV__) {
    // We use getters in dev in case libs like test-utils overwrite instance
    // properties (overwrites should not be done in prod)
    let attrsProxy: Data
    return Object.freeze({
      get attrs() {
        return (
          attrsProxy ||
          (attrsProxy = new Proxy(instance.attrs, attrsProxyHandlers))
        )
      },
      get slots() {
        return getSlotsProxy(instance)
      },
      get emit() {
        return (event: string, ...args: any[]) => instance.emit(event, ...args)
      },
      expose,
    })
  } else {
    return {
      attrs: new Proxy(instance.attrs, attrsProxyHandlers),
      slots: instance.slots,
      emit: instance.emit,
      expose,
    }
  }
}

export function getExposeProxy(instance: ComponentInternalInstance) {
  if (instance.exposed) {
    return (
      instance.exposeProxy ||
      (instance.exposeProxy = new Proxy(proxyRefs(markRaw(instance.exposed)), {
        get(target, key: string) {
          if (key in target) {
            return target[key]
          } else if (key in publicPropertiesMap) {
            return publicPropertiesMap[key](instance)
          }
        },
        has(target, key: string) {
          return key in target || key in publicPropertiesMap
        },
      }))
    )
  }
}

const classifyRE = /(?:^|[-_])(\w)/g
const classify = (str: string): string =>
  str.replace(classifyRE, c => c.toUpperCase()).replace(/[-_]/g, '')

export function getComponentName(
  Component: ConcreteComponent,
  includeInferred = true,
): string | false | undefined {
  return isFunction(Component)
    ? Component.displayName || Component.name
    : Component.name || (includeInferred && Component.__name)
}

/* istanbul ignore next */
export function formatComponentName(
  instance: ComponentInternalInstance | null,
  Component: ConcreteComponent,
  isRoot = false,
): string {
  let name = getComponentName(Component)
  if (!name && Component.__file) {
    const match = Component.__file.match(/([^/\\]+)\.\w+$/)
    if (match) {
      name = match[1]
    }
  }

  if (!name && instance && instance.parent) {
    // try to infer the name based on reverse resolution
    const inferFromRegistry = (registry: Record<string, any> | undefined) => {
      for (const key in registry) {
        if (registry[key] === Component) {
          return key
        }
      }
    }
    name =
      inferFromRegistry(
        instance.components ||
          (instance.parent.type as ComponentOptions).components,
      ) || inferFromRegistry(instance.appContext.components)
  }

  return name ? classify(name) : isRoot ? `App` : `Anonymous`
}

export function isClassComponent(value: unknown): value is ClassComponent {
  return isFunction(value) && '__vccOpts' in value
}<|MERGE_RESOLUTION|>--- conflicted
+++ resolved
@@ -94,7 +94,7 @@
  * the usage of `InstanceType<typeof Comp>` which only works for
  * constructor-based component definition types.
  *
- * Exmaple:
+ * Example:
  * ```ts
  * const MyComp = { ... }
  * declare const instance: ComponentInstance<typeof MyComp>
@@ -785,14 +785,8 @@
   }
   // 0. create render proxy property access cache 创建渲染代理缓存
   instance.accessCache = Object.create(null)
-<<<<<<< HEAD
-  // 1. create public instance / render proxy 创建渲染上下文代理
-  // also mark it raw so it's never observed
-  instance.proxy = markRaw(new Proxy(instance.ctx, PublicInstanceProxyHandlers))
-=======
   // 1. create public instance / render proxy
   instance.proxy = new Proxy(instance.ctx, PublicInstanceProxyHandlers)
->>>>>>> a6e3caea
   if (__DEV__) {
     exposePropsOnRenderContext(instance)
   }
