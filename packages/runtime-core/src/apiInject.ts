--- conflicted
+++ resolved
@@ -115,10 +115,6 @@
  * user. One example is `useRoute()` in `vue-router`.
  */
 export function hasInjectionContext(): boolean {
-<<<<<<< HEAD
   // 判断当前实例、当前渲染实例或当前应用是否存在，存在则返回true
-  return !!(currentInstance || currentRenderingInstance || currentApp)
-=======
   return !!(getCurrentInstance() || currentApp)
->>>>>>> 524627b0
 }