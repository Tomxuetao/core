--- conflicted
+++ resolved
@@ -170,13 +170,6 @@
 }
 
 function doWatch(
-<<<<<<< HEAD
-  source: WatchSource | WatchSource[] | WatchEffect | object, // 被监听的目标，可以是getter、ref、reactive对象、数组或effect函数
-  cb: WatchCallback | null, // 回调函数，在目标变化时被触发，可以为空
-  { immediate, deep, flush, onTrack, onTrigger }: WatchOptions = EMPTY_OBJ
-): WatchStopHandle {
-  // 返回一个停止监听的句柄，调用该句柄可以停止监听
-=======
   source: WatchSource | WatchSource[] | WatchEffect | object,
   cb: WatchCallback | null,
   {
@@ -204,7 +197,6 @@
     )
   }
 
->>>>>>> 8c77ecf4
   if (__DEV__ && !cb) {
     if (immediate !== undefined) {
       warn(
@@ -235,15 +227,6 @@
     )
   }
 
-<<<<<<< HEAD
-  // 获取当前组件实例
-  const instance =
-    getCurrentScope() === currentInstance?.scope ? currentInstance : null
-  // const instance = currentInstance
-  let getter: () => any // 获取当前目标值的方法
-  let forceTrigger = false // 是否强制触发回调函数
-  let isMultiSource = false //
-=======
   const instance = currentInstance
   const reactiveGetter = (source: object) =>
     deep === true
@@ -254,7 +237,6 @@
   let getter: () => any
   let forceTrigger = false
   let isMultiSource = false
->>>>>>> 8c77ecf4
 
   if (isRef(source)) {
     getter = () => source.value
