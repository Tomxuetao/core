--- conflicted
+++ resolved
@@ -168,14 +168,6 @@
   return doWatch(source as any, cb, options)
 }
 
-/**
- * 创建一个监控器来监听响应式对象的变化。
- *
- * @param source 监听的源，可以是响应式对象、ref、函数或者数组。
- * @param cb 变化回调函数，如果提供此参数，则函数模式为watch(source, cb)，否则为watchEffect。
- * @param options 配置选项，包括immediate、deep、flush、once、onTrack和onTrigger。
- * @returns 返回一个函数，调用该函数可以停止监听。
- */
 function doWatch(
   source: WatchSource | WatchSource[] | WatchEffect | object,
   cb: WatchCallback | null,
@@ -188,7 +180,6 @@
     onTrigger,
   }: WatchOptions = EMPTY_OBJ,
 ): WatchStopHandle {
-  // 如果设置了回调函数和once选项，则在回调执行后自动取消监听
   if (cb && once) {
     const _cb = cb
     cb = (...args) => {
@@ -205,7 +196,6 @@
     )
   }
 
-  // 开发环境下的参数校验
   if (__DEV__ && !cb) {
     if (immediate !== undefined) {
       warn(
@@ -227,7 +217,6 @@
     }
   }
 
-  // 校验source的有效性
   const warnInvalidSource = (s: unknown) => {
     warn(
       `Invalid watch source: `,
@@ -237,9 +226,7 @@
     )
   }
 
-  // 获取当前实例
   const instance = currentInstance
-  // 根据deep选项，定义如何处理source的获取
   const reactiveGetter = (source: object) =>
     deep === true
       ? source // traverse will happen in wrapped getter below
@@ -250,48 +237,37 @@
   let forceTrigger = false
   let isMultiSource = false
 
-  /**
-   * 根据提供的source对象的类型，定义并返回一个相应的getter函数和一个forceTrigger标志。
-   * getter函数用于获取source的当前值，forceTrigger标志用于指示是否强制触发getter。
-   * @param source 可以是Ref、Reactive、Array、Function或其他类型的值，代表需要被观察的目标。
-   * @returns 返回一个包含getter和forceTrigger属性的对象。getter是一个函数，根据source类型有不同的实现逻辑；
-   * forceTrigger是一个布尔值，用于指示是否应该强制触发getter的调用。
-   */
   if (isRef(source)) {
-    getter = () => source.value // 如果source是Ref，则getter返回Ref的当前值
-    forceTrigger = isShallow(source) // 判断是否为浅层响应式，是则forceTrigger为true
+    getter = () => source.value
+    forceTrigger = isShallow(source)
   } else if (isReactive(source)) {
-    getter = () => reactiveGetter(source) // 如果source是Reactive，getter调用reactiveGetter来获取值
-    forceTrigger = true // 强制触发getter
+    getter = () => reactiveGetter(source)
+    forceTrigger = true
   } else if (isArray(source)) {
-    isMultiSource = true // 如果source是数组，标记为多源
-    // 判断数组中是否有响应式或浅层响应式元素，有则forceTrigger为true
+    isMultiSource = true
     forceTrigger = source.some(s => isReactive(s) || isShallow(s))
     getter = () =>
       source.map(s => {
         if (isRef(s)) {
-          return s.value // 如果元素是Ref，返回其值
+          return s.value
         } else if (isReactive(s)) {
-          // 如果元素是Reactive，调用reactiveGetter获取其值
           return reactiveGetter(s)
         } else if (isFunction(s)) {
-          // 如果元素是函数，安全地调用它
           return callWithErrorHandling(s, instance, ErrorCodes.WATCH_GETTER)
         } else {
-          // 开发模式下，警告无效的source
           __DEV__ && warnInvalidSource(s)
         }
       })
   } else if (isFunction(source)) {
     if (cb) {
-      // 如果提供了回调cb，getter调用source函数并处理错误 getter with cb
+      // getter with cb
       getter = () =>
         callWithErrorHandling(source, instance, ErrorCodes.WATCH_GETTER)
     } else {
-      // 未提供cb，getter调用source函数并处理异步错误 no cb -> simple effect
+      // no cb -> simple effect
       getter = () => {
         if (cleanup) {
-          cleanup() // 先执行清理函数
+          cleanup()
         }
         return callWithAsyncErrorHandling(
           source,
@@ -302,11 +278,11 @@
       }
     }
   } else {
-    getter = NOOP // 如果source类型不支持，getter设为NOOP
+    getter = NOOP
     __DEV__ && warnInvalidSource(source)
   }
 
-  // 2.x数组变动兼容处理 2.x array mutation watch compat
+  // 2.x array mutation watch compat
   if (__COMPAT__ && cb && !deep) {
     const baseGetter = getter
     getter = () => {
@@ -321,13 +297,11 @@
     }
   }
 
-  // deep选项下的getter额外处理
   if (cb && deep) {
     const baseGetter = getter
     getter = () => traverse(baseGetter())
   }
 
-  // 定义清理逻辑
   let cleanup: (() => void) | undefined
   let onCleanup: OnCleanup = (fn: () => void) => {
     cleanup = effect.onStop = () => {
@@ -339,7 +313,6 @@
   // in SSR there is no need to setup an actual effect, and it should be noop
   // unless it's eager or sync flush
   let ssrCleanup: (() => void)[] | undefined
-  // SSR环境下效果的特殊处理
   if (__SSR__ && isInSSRComponentSetup) {
     // we will also not call the invalidate callback (+ runner is not set up)
     onCleanup = NOOP
@@ -360,26 +333,16 @@
     }
   }
 
-  // 初始化旧值
   let oldValue: any = isMultiSource
     ? new Array((source as []).length).fill(INITIAL_WATCHER_VALUE)
     : INITIAL_WATCHER_VALUE
-
-  /**
-   * 创建一个调度器任务（SchedulerJob），用于执行监视器逻辑。
-   * 该函数无参数和返回值，但内部封装了条件判断、执行回调和清理逻辑。
-   * 主要用于响应式系统的 watch 和 watchEffect 函数内部。
-   */
   const job: SchedulerJob = () => {
-    // 判断效果是否处于激活状态且标记为dirty，如果不是，则不执行任何操作
     if (!effect.active || !effect.dirty) {
       return
     }
     if (cb) {
-      // 如果提供了回调函数cb，则按照watch的逻辑执行，先运行effect以获取新值
       // watch(source, cb)
       const newValue = effect.run()
-      // 判断是否需要触发回调，基于是否设置了deep、forceTrigger，或新旧值发生了变化
       if (
         deep ||
         forceTrigger ||
@@ -390,14 +353,13 @@
           isArray(newValue) &&
           isCompatEnabled(DeprecationTypes.WATCH_ARRAY, instance))
       ) {
-        // 在再次运行回调前进行清理工作 cleanup before running cb again
+        // cleanup before running cb again
         if (cleanup) {
           cleanup()
         }
-        // 错误处理，带异步错误处理的回调调用
         callWithAsyncErrorHandling(cb, instance, ErrorCodes.WATCH_CALLBACK, [
           newValue,
-          // 当旧值首次改变时，传递undefined作为旧值 pass undefined as the old value when it's changed for the first time
+          // pass undefined as the old value when it's changed for the first time
           oldValue === INITIAL_WATCHER_VALUE
             ? undefined
             : isMultiSource && oldValue[0] === INITIAL_WATCHER_VALUE
@@ -405,43 +367,32 @@
               : oldValue,
           onCleanup,
         ])
-        // 更新旧值为新值
         oldValue = newValue
       }
     } else {
-      // 如果没有提供回调函数，则按照watchEffect的逻辑执行，仅仅运行effect watchEffect
+      // watchEffect
       effect.run()
     }
   }
 
-  // 允许job自触发。这是一个重要的标记，让调度器知道该任务是可以自我触发的
-  // 这主要用于区分普通任务和watcher回调任务，确保watcher可以自我调用而不引起死循环
   // important: mark the job as a watcher callback so that scheduler knows
   // it is allowed to self-trigger (#1727)
   job.allowRecurse = !!cb
 
-  // 根据flush选项设置调度器
   let scheduler: EffectScheduler
-  // flush 执行策略，可为sync、post或pre，分别代表同步、后置和前置执行。
   if (flush === 'sync') {
-    // 直接调用任务函数作为调度器
     scheduler = job as any // the scheduler function gets called directly
   } else if (flush === 'post') {
-    // 使用post方式调度任务，将任务加入到后渲染队列中
     scheduler = () => queuePostRenderEffect(job, instance && instance.suspense)
   } else {
-    // 默认采用前置执行策略 default: 'pre'
+    // default: 'pre'
     job.pre = true
-    // 为任务设置实例UID
     if (instance) job.id = instance.uid
-    // 将任务加入到前置队列中
     scheduler = () => queueJob(job)
   }
 
-  // 创建并初始化effect
   const effect = new ReactiveEffect(getter, NOOP, scheduler)
 
-  // 获取当前作用域并注册unwatch函数
   const scope = getCurrentScope()
   const unwatch = () => {
     effect.stop()
@@ -450,39 +401,27 @@
     }
   }
 
-  // 开发环境下的额外effect设置
   if (__DEV__) {
     effect.onTrack = onTrack
     effect.onTrigger = onTrigger
   }
 
-  // 初始运行逻辑 initial run
-  /**
-   * 根据条件执行副作用函数。
-   * @param cb - 是否存在回调函数，用于控制是否立即执行副作用。
-   * @param immediate - 是否立即执行副作用。
-   * @param flush - 执行时机，'post' 表示在渲染后执行。
-   * @param effect - 副作用函数。
-   * @param instance - 实例，可选，用于与 suspense 一起使用。
-   */
+  // initial run
   if (cb) {
     if (immediate) {
-      job() // 立即执行 job 函数
+      job()
     } else {
-      oldValue = effect.run() // 延迟执行 effect 函数，并保存旧值
+      oldValue = effect.run()
     }
   } else if (flush === 'post') {
-    // 如果 flush 为 'post'，则将 effect 绑定到实例的 suspense 上，在渲染后执行
     queuePostRenderEffect(
       effect.run.bind(effect),
       instance && instance.suspense,
     )
   } else {
-    // 其他情况下直接执行 effect 函数
     effect.run()
   }
 
-  // SSR环境下的额外处理
   if (__SSR__ && ssrCleanup) ssrCleanup.push(unwatch)
   return unwatch
 }
@@ -524,69 +463,32 @@
   }
 }
 
-/**
- * 遍历给定的值，递归地探索其结构。
- *
- * @param value 要遍历的初始值，可以是任意类型。
- * @param depth 指定遍历的深度，若未指定或为0，则无深度限制。
- * @param currentDepth 当前遍历的深度，内部使用，外部调用时不需要设置。
- * @param seen 已经遍历过的值的集合，防止循环引用，若未指定，则在函数内部初始化。
- * @returns 返回遍历后的值，可能与其输入值相同。
- */
 export function traverse(
   value: unknown,
   depth = Infinity,
   seen?: Set<unknown>,
 ) {
-<<<<<<< HEAD
-  // 如果不是对象或者对象中标记了跳过的，直接返回该值
-  if (!isObject(value) || (value as any)[ReactiveFlags.SKIP]) {
-    return value
-  }
-
-  // 如果指定了深度且当前深度已达到限制，则返回当前值
-  if (depth && depth > 0) {
-    if (currentDepth >= depth) {
-      return value
-    }
-    currentDepth++
-  }
-
-  // 如果未提供已遍历值的集合，则初始化
-=======
   if (depth <= 0 || !isObject(value) || (value as any)[ReactiveFlags.SKIP]) {
     return value
   }
 
->>>>>>> b1f90acf
   seen = seen || new Set()
-  // 如果已经遍历过当前值，则直接返回该值，防止循环引用
   if (seen.has(value)) {
     return value
   }
   seen.add(value)
-<<<<<<< HEAD
-  // 对不同类型的值进行不同的遍历处理
-  if (isRef(value)) {
-    // 如果是引用类型，则递归遍历其值
-    traverse(value.value, depth, currentDepth, seen)
-=======
   depth--
   if (isRef(value)) {
     traverse(value.value, depth, seen)
->>>>>>> b1f90acf
   } else if (isArray(value)) {
-    // 如果是数组，则遍历每个元素
     for (let i = 0; i < value.length; i++) {
       traverse(value[i], depth, seen)
     }
   } else if (isSet(value) || isMap(value)) {
-    // 如果是集合类型，则遍历每个元素
     value.forEach((v: any) => {
       traverse(v, depth, seen)
     })
   } else if (isPlainObject(value)) {
-    // 如果是普通对象，则遍历每个属性的值
     for (const key in value) {
       traverse(value[key], depth, seen)
     }
