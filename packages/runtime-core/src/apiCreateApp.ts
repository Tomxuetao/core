--- conflicted
+++ resolved
@@ -172,38 +172,24 @@
   | FunctionPlugin<Options>
   | ObjectPlugin<Options>
 
-/**
- * 创建一个应用上下文对象。
- * 该函数没有参数。
- * @returns {AppContext} 返回一个包含应用相关配置和状态的对象。
- */
 export function createAppContext(): AppContext {
   return {
-    // 应用实例，初始为null
     app: null as any,
-    // 应用配置对象
     config: {
-      isNativeTag: NO, // 是否为原生标签
-      performance: false, // 是否开启性能监控
-      globalProperties: {}, // 全局属性
-      optionMergeStrategies: {}, // 选项合并策略
-      errorHandler: undefined, // 错误处理函数
-      warnHandler: undefined, // 警告处理函数
-      compilerOptions: {}, // 编译器选项
+      isNativeTag: NO,
+      performance: false,
+      globalProperties: {},
+      optionMergeStrategies: {},
+      errorHandler: undefined,
+      warnHandler: undefined,
+      compilerOptions: {},
     },
-    // 混合对象数组
     mixins: [],
-    // 组件对象字典
     components: {},
-    // 指令对象字典
     directives: {},
-    // 提供的对象，键值对形式，初始为空对象
     provides: Object.create(null),
-    // 选项缓存，使用WeakMap存储，用于缓存组件选项
     optionsCache: new WeakMap(),
-    // 属性缓存，使用WeakMap存储，用于缓存组件属性
     propsCache: new WeakMap(),
-    // 事件发射缓存，使用WeakMap存储
     emitsCache: new WeakMap(),
   }
 }
@@ -215,54 +201,35 @@
 
 let uid = 0
 
-/**
- * 创建一个应用API
- * @param render 根渲染函数，负责渲染应用的根组件
- * @param hydrate 可选的根 hydrate 函数，用于在服务器端渲染的应用上进行客户端 hydration
- * @returns 返回一个创建应用实例的函数
- */
 export function createAppAPI<HostElement>(
   render: RootRenderFunction<HostElement>,
   hydrate?: RootHydrateFunction,
 ): CreateAppFunction<HostElement> {
-  /**
-   * 创建应用实例。
-   * @param rootComponent 应用的根组件。
-   * @param rootProps 根组件的属性，默认为 null。
-   * @returns 返回应用实例。
-   */
   return function createApp(rootComponent, rootProps = null) {
-    // 校验 rootComponent 是否为函数，如果不是则将其转换为普通对象
     if (!isFunction(rootComponent)) {
       rootComponent = extend({}, rootComponent)
     }
 
-    // 校验 rootProps 是否为对象，如果不是则设置为 null，并在开发环境下给出警告
     if (rootProps != null && !isObject(rootProps)) {
       __DEV__ && warn(`root props passed to app.mount() must be an object.`)
       rootProps = null
     }
 
-    // 创建应用上下文
     const context = createAppContext()
-    // 创建用于存储已安装插件的 WeakSet
     const installedPlugins = new WeakSet()
 
-    // 标记应用是否已挂载
     let isMounted = false
 
-    // 定义应用实例
     const app: App = (context.app = {
-      _uid: uid++, // 应用实例的唯一标识
-      _component: rootComponent as ConcreteComponent, // 根组件
-      _props: rootProps, // 根组件的属性
-      _container: null, // 容器元素，初始为 null
-      _context: context, // 应用上下文
-      _instance: null, // 实例，初始为 null
-
-      version, // 应用版本
-
-      // config 属性的存取器
+      _uid: uid++,
+      _component: rootComponent as ConcreteComponent,
+      _props: rootProps,
+      _container: null,
+      _context: context,
+      _instance: null,
+
+      version,
+
       get config() {
         return context.config
       },
@@ -275,33 +242,26 @@
         }
       },
 
-      // use 方法，用于安装插件
       use(plugin: Plugin, ...options: any[]) {
-        // 检查插件是否已安装，如果是则给出警告
         if (installedPlugins.has(plugin)) {
           __DEV__ && warn(`Plugin has already been applied to target app.`)
         } else if (plugin && isFunction(plugin.install)) {
-          // 如果插件有 install 方法，则调用该方法安装插件
           installedPlugins.add(plugin)
           plugin.install(app, ...options)
         } else if (isFunction(plugin)) {
-          // 如果插件本身是函数，则直接调用该函数
           installedPlugins.add(plugin)
           plugin(app, ...options)
         } else if (__DEV__) {
-          // 在开发环境下，如果插件既没有 install 方法也不是函数，则给出警告
           warn(
             `A plugin must either be a function or an object with an "install" ` +
               `function.`,
           )
         }
-        return app // 支持链式调用
-      },
-
-      // mixin 方法，用于混入组件选项
+        return app
+      },
+
       mixin(mixin: ComponentOptions) {
         if (__FEATURE_OPTIONS_API__) {
-          // 如果支持 Options API，则检查混入是否已应用，如果是则给出警告
           if (!context.mixins.includes(mixin)) {
             context.mixins.push(mixin)
           } else if (__DEV__) {
@@ -311,52 +271,40 @@
             )
           }
         } else if (__DEV__) {
-          // 在开发环境下，如果不支持 Options API，则给出相应警告
           warn('Mixins are only available in builds supporting Options API')
         }
-        return app // 支持链式调用
-      },
-
-      // component 方法，用于注册或获取组件
+        return app
+      },
+
       component(name: string, component?: Component): any {
         if (__DEV__) {
-          // 在开发环境下，校验组件名称
           validateComponentName(name, context.config)
         }
         if (!component) {
-          // 如果没有传入组件，则返回已注册的组件
           return context.components[name]
         }
         if (__DEV__ && context.components[name]) {
-          // 在开发环境下，如果组件已注册，则给出警告
           warn(`Component "${name}" has already been registered in target app.`)
         }
-        // 注册组件
         context.components[name] = component
-        return app // 支持链式调用
-      },
-
-      // directive 方法，用于注册或获取指令
+        return app
+      },
+
       directive(name: string, directive?: Directive) {
         if (__DEV__) {
-          // 在开发环境下，校验指令名称
           validateDirectiveName(name)
         }
 
         if (!directive) {
-          // 如果没有传入指令，则返回已注册的指令
           return context.directives[name] as any
         }
         if (__DEV__ && context.directives[name]) {
-          // 在开发环境下，如果指令已注册，则给出警告
           warn(`Directive "${name}" has already been registered in target app.`)
         }
-        // 注册指令
         context.directives[name] = directive
-        return app // 支持链式调用
-      },
-
-      // mount 方法，用于将应用挂载到一个容器上
+        return app
+      },
+
       mount(
         rootContainer: HostElement,
         isHydrate?: boolean,
@@ -364,7 +312,6 @@
       ): any {
         if (!isMounted) {
           // #5571
-          // 在开发环境下，如果容器上已挂载其他应用实例，则给出警告
           if (__DEV__ && (rootContainer as any).__vue_app__) {
             warn(
               `There is already an app instance mounted on the host container.\n` +
@@ -372,13 +319,11 @@
                 ` you need to unmount the previous app by calling \`app.unmount()\` first.`,
             )
           }
-          // 创建根虚拟节点，并设置应用上下文
           const vnode = createVNode(rootComponent, rootProps)
           // store app context on the root VNode.
           // this will be set on the root instance on initial mount.
           vnode.appContext = context
 
-          // 处理命名空间
           if (namespace === true) {
             namespace = 'svg'
           } else if (namespace === false) {
@@ -386,7 +331,6 @@
           }
 
           // HMR root reload
-          // 热替换相关的设置
           if (__DEV__) {
             context.reload = () => {
               // casting to ElementNamespace because TS doesn't guarantee type narrowing
@@ -399,33 +343,23 @@
             }
           }
 
-          // 根据是否是 hydration 模式，调用不同的渲染函数
           if (isHydrate && hydrate) {
             hydrate(vnode as VNode<Node, Element>, rootContainer as any)
           } else {
-            // 利用渲染器渲染vnode
             render(vnode, rootContainer, namespace)
           }
-          // 设置应用实例的相关状态和属性
           isMounted = true
           app._container = rootContainer
           // for devtools and telemetry
           ;(rootContainer as any).__vue_app__ = app
 
-          // 开发环境或生产环境下的 devtools 相关初始化
           if (__DEV__ || __FEATURE_PROD_DEVTOOLS__) {
             app._instance = vnode.component
             devtoolsInitApp(app, version)
           }
 
-<<<<<<< HEAD
-          // 返回根组件的代理对象
-          return getExposeProxy(vnode.component!) || vnode.component!.proxy
-=======
           return getComponentPublicInstance(vnode.component!)
->>>>>>> b1f90acf
         } else if (__DEV__) {
-          // 如果是在开发环境，且尝试多次挂载，则抛出警告
           warn(
             `App has already been mounted.\n` +
               `If you want to remount the same app, move your app creation logic ` +
@@ -435,36 +369,20 @@
         }
       },
 
-      /**
-       * 卸载应用。
-       * 如果应用已挂载，则将当前应用从容器中移除，并进行相关的开发工具或生产环境下的调试操作。
-       * 如果应用未挂载，在开发环境下会发出警告。
-       */
       unmount() {
         if (isMounted) {
-          // 从容器中移除当前应用的渲染内容
           render(null, app._container)
-          // 如果在开发环境或支持的生产环境下，清除实例并通知开发工具应用已卸载
           if (__DEV__ || __FEATURE_PROD_DEVTOOLS__) {
             app._instance = null
             devtoolsUnmountApp(app)
           }
-          // 清理应用容器的引用
           delete app._container.__vue_app__
         } else if (__DEV__) {
-          // 在开发环境下，如果应用未挂载则发出警告
           warn(`Cannot unmount an app that is not mounted.`)
         }
       },
 
-      /**
-       * 提供一个服务或变量给应用上下文。
-       * @param key 服务或变量的键，可以是字符串或符号。
-       * @param value 对应键的值。
-       * @returns 返回当前应用实例以支持链式调用。
-       */
       provide(key, value) {
-        // 在开发环境下，如果尝试提供已存在的服务或变量，则发出警告
         if (__DEV__ && (key as string | symbol) in context.provides) {
           warn(
             `App already provides property with key "${String(key)}". ` +
@@ -472,26 +390,17 @@
           )
         }
 
-        // 提供服务或变量
         context.provides[key as string | symbol] = value
 
-        return app // 支持链式调用
-      },
-
-      /**
-       * 在给定的上下文中运行函数。
-       * @param fn 要在特定上下文中运行的函数。
-       * @returns 执行函数的结果。
-       */
+        return app
+      },
+
       runWithContext(fn) {
-        // 保存当前应用，以便在函数执行完毕后恢复
         const lastApp = currentApp
         currentApp = app
         try {
-          // 在新的上下文中执行函数
           return fn()
         } finally {
-          // 恢复之前的上下文
           currentApp = lastApp
         }
       },
@@ -506,7 +415,6 @@
 }
 
 /**
- * 用于在 `app.runWithContext()` 内部使用 `inject()` 时，识别当前应用。
  * @internal Used to identify the current app when using `inject()` within
  * `app.runWithContext()`.
  */
