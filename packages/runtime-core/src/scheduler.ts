--- conflicted
+++ resolved
@@ -2,23 +2,9 @@
 import { NOOP, isArray } from '@vue/shared'
 import { type ComponentInternalInstance, getComponentName } from './component'
 
-<<<<<<< HEAD
-// 定义一个用于异步任务队列管理的模块，支持任务的排队、立即执行、延后执行等功能。
-
-/**
- * 定义一个SchedulerJob接口，扩展自Function，用于表示调度器中的一个任务
- * 包含任务的各种属性，如id、是否前置任务、是否激活、是否计算中、是否允许递归调用等
- */
-export interface SchedulerJob extends Function {
-  id?: number // 任务的唯一标识符
-  pre?: boolean // 标记是否为前置任务
-  active?: boolean // 标记任务是否激活
-  computed?: boolean // 标记任务是否为计算任务
-=======
 export enum SchedulerJobFlags {
   QUEUED = 1 << 0,
   PRE = 1 << 1,
->>>>>>> 135ccc58
   /**
    * Indicates whether the effect is allowed to recursively trigger itself
    * when managed by the scheduler.
@@ -34,9 +20,6 @@
    * responsibility to perform recursive state mutation that eventually
    * stabilizes (#1727).
    */
-<<<<<<< HEAD
-  allowRecurse?: boolean // 标记是否允许任务递归调用自身
-=======
   ALLOW_RECURSE = 1 << 2,
   DISPOSED = 1 << 3,
 }
@@ -48,16 +31,11 @@
    * operations just like 0.
    */
   flags?: SchedulerJobFlags
->>>>>>> 135ccc58
   /**
    * Attached by renderer.ts when setting up a component's render effect
    * Used to obtain component information when reporting max recursive updates.
    */
-<<<<<<< HEAD
-  ownerInstance?: ComponentInternalInstance // 任务所属的组件实例，仅开发环境使用
-=======
   i?: ComponentInternalInstance
->>>>>>> 135ccc58
 }
 
 // 定义SchedulerJobs类型，可以是一个SchedulerJob实例或其数组
@@ -73,13 +51,8 @@
 let activePostFlushCbs: SchedulerJob[] | null = null // 当前正在执行的后置回调函数队列
 let postFlushIndex = 0 // 后置回调函数执行的索引
 
-<<<<<<< HEAD
-const resolvedPromise = /*#__PURE__*/ Promise.resolve() as Promise<any> // 一个已经解析的Promise，用于快速返回结果
-let currentFlushPromise: Promise<void> | null = null // 当前执行队列中的Promise，用于链式执行
-=======
 const resolvedPromise = /*@__PURE__*/ Promise.resolve() as Promise<any>
 let currentFlushPromise: Promise<void> | null = null
->>>>>>> 135ccc58
 
 const RECURSION_LIMIT = 100 // 递归调用限制
 type CountMap = Map<SchedulerJob, number>
@@ -101,14 +74,6 @@
   return fn ? p.then(this ? fn.bind(this) : fn) : p
 }
 
-<<<<<<< HEAD
-// 使用二分查找在队列中找到适合插入任务的位置，以保持队列中任务id的递增顺序，
-// 这可以防止任务被跳过，也可以避免重复的修补操作。
-// #2768
-// Use binary-search to find a suitable position in the queue,
-// so that the queue maintains the increasing order of job's id,
-// which can prevent the job from being skipped and also can avoid repeated patching.
-=======
 // Use binary-search to find a suitable position in the queue. The queue needs
 // to be sorted in increasing order of the job ids. This ensures that:
 // 1. Components are updated from parent to child. As the parent is always
@@ -118,7 +83,6 @@
 // A pre watcher will have the same id as its component's update job. The
 // watcher should be inserted immediately before the update job. This allows
 // watchers to be skipped if the component is unmounted by the parent update.
->>>>>>> 135ccc58
 function findInsertionIndex(id: number) {
   let start = isFlushing ? flushIndex + 1 : 0
   let end = queue.length
@@ -140,29 +104,6 @@
   return start
 }
 
-<<<<<<< HEAD
-/**
- * 将给定的函数fn安排在当前事件循环的下一个tick中执行
- * @param job 要安排的任务
- */
-export function queueJob(job: SchedulerJob) {
-  // the dedupe search uses the startIndex argument of Array.includes()
-  // by default the search index includes the current job that is being run
-  // so it cannot recursively trigger itself again.
-  // if the job is a watch() callback, the search will start with a +1 index to
-  // allow it recursively trigger itself - it is the user's responsibility to
-  // ensure it doesn't end up in an infinite loop.
-  // 利用Array.includes()方法的startIndex参数进行去重搜索，
-  // 默认情况下，搜索从当前正在执行的任务之后开始，这样可以防止任务递归触发自身。
-  if (
-    !queue.length ||
-    !queue.includes(
-      job,
-      isFlushing && job.allowRecurse ? flushIndex + 1 : flushIndex,
-    )
-  ) {
-    if (job.id == null) {
-=======
 export function queueJob(job: SchedulerJob): void {
   if (!(job.flags! & SchedulerJobFlags.QUEUED)) {
     const jobId = getId(job)
@@ -172,7 +113,6 @@
       // fast path when the job id is larger than the tail
       (!(job.flags! & SchedulerJobFlags.PRE) && jobId >= getId(lastJob))
     ) {
->>>>>>> 135ccc58
       queue.push(job)
     } else {
       queue.splice(findInsertionIndex(jobId), 0, job)
@@ -194,35 +134,11 @@
   }
 }
 
-<<<<<<< HEAD
-export function invalidateJob(job: SchedulerJob) {
-  const i = queue.indexOf(job)
-  if (i > flushIndex) {
-    queue.splice(i, 1)
-  }
-}
-
-/**
- * 将后置回调函数加入队列，等待执行
- * @param cb 后置回调函数，可以是一个函数或函数数组
- */
-export function queuePostFlushCb(cb: SchedulerJobs) {
-  if (!isArray(cb)) {
-    // 如果cb不是数组，检查是否已包含在当前正在执行的回调队列中，未包含则加入待执行队列
-    if (
-      !activePostFlushCbs ||
-      !activePostFlushCbs.includes(
-        cb,
-        cb.allowRecurse ? postFlushIndex + 1 : postFlushIndex,
-      )
-    ) {
-=======
 export function queuePostFlushCb(cb: SchedulerJobs): void {
   if (!isArray(cb)) {
     if (activePostFlushCbs && cb.id === -1) {
       activePostFlushCbs.splice(postFlushIndex + 1, 0, cb)
     } else if (!(cb.flags! & SchedulerJobFlags.QUEUED)) {
->>>>>>> 135ccc58
       pendingPostFlushCbs.push(cb)
       cb.flags! |= SchedulerJobFlags.QUEUED
     }
@@ -273,16 +189,7 @@
   }
 }
 
-<<<<<<< HEAD
-/**
- * 执行所有的后置回调函数
- * @param seen 记录已执行的任务，防止循环更新
- */
-export function flushPostFlushCbs(seen?: CountMap) {
-  // 先将待执行的后置回调函数去重并排序
-=======
 export function flushPostFlushCbs(seen?: CountMap): void {
->>>>>>> 135ccc58
   if (pendingPostFlushCbs.length) {
     const deduped = [...new Set(pendingPostFlushCbs)].sort(
       (a, b) => getId(a) - getId(b),
@@ -336,20 +243,6 @@
     seen = seen || new Map()
   }
 
-<<<<<<< HEAD
-  // 在执行前对任务队列进行排序，确保更新顺序正确
-  // Sort queue before flush.
-  // This ensures that:
-  // 1. Components are updated from parent to child. (because parent is always
-  //    created before the child so its render effect will have smaller
-  //    priority number)
-  // 2. If a component is unmounted during a parent component's update,
-  //    its update can be skipped.
-  queue.sort(comparator)
-
-  // 条件判断外置以避免Rollup的优化导致的问题
-=======
->>>>>>> 135ccc58
   // conditional usage of checkRecursiveUpdate must be determined out of
   // try ... catch block since Rollup by default de-optimizes treeshaking
   // inside try-catch. This can leave all warning code unshaked. Although
@@ -360,21 +253,12 @@
     : NOOP
 
   try {
-    // 遍历队列，执行所有激活的任务
     for (flushIndex = 0; flushIndex < queue.length; flushIndex++) {
       const job = queue[flushIndex]
       if (job && !(job.flags! & SchedulerJobFlags.DISPOSED)) {
         if (__DEV__ && check(job)) {
           continue
         }
-<<<<<<< HEAD
-        // 错误处理
-        callWithErrorHandling(job, null, ErrorCodes.SCHEDULER)
-      }
-    }
-  } finally {
-    // 清理状态，准备下一次执行
-=======
         if (job.flags! & SchedulerJobFlags.ALLOW_RECURSE) {
           job.flags! &= ~SchedulerJobFlags.QUEUED
         }
@@ -395,7 +279,6 @@
       }
     }
 
->>>>>>> 135ccc58
     flushIndex = 0
     queue.length = 0
 
@@ -424,12 +307,7 @@
   } else {
     const count = seen.get(fn)!
     if (count > RECURSION_LIMIT) {
-<<<<<<< HEAD
-      // 如果递归次数超过限制，报错提醒
-      const instance = fn.ownerInstance
-=======
       const instance = fn.i
->>>>>>> 135ccc58
       const componentName = instance && getComponentName(instance.type)
       handleError(
         `Maximum recursive updates exceeded${
